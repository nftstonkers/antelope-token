--- conflicted
+++ resolved
@@ -18,18 +18,7 @@
 * [eosio.cdt v1.7.x](https://github.com/EOSIO/eosio.cdt/releases/tag/v1.7.0-rc1)
 * [eosio v2.0.x](https://github.com/EOSIO/eos/releases/tag/v2.0.0-rc1) (optional dependency only needed to build unit tests)
 
-<<<<<<< HEAD
 To build the contracts follow the instructions in [`Compile and deploy` section](./docs/02_compile-and-deploy.md).
-=======
-To build contracts alone:
-1. Ensure an appropriate version of eosio.cdt is installed. Installing eosio.cdt from binaries is sufficient.
-2. Run the `build.sh` script in the top directory to build all the contracts.
-
-To build the contracts and unit tests:
-1. Ensure an appropriate version of eosio.cdt is installed. Installing eosio.cdt from binaries is sufficient.
-2. Ensure an appropriate version of eosio has been built from source and installed. Installing eosio from binaries is not sufficient.
-3. Run the `build.sh` script in the top directory with the `-t` flag to build all the contracts and the unit tests for these contracts.
->>>>>>> 518ebf8e
 
 After build:
 * If the build was configured to also build unit tests, the unit tests executable is placed in the _build/tests_ folder and is named __unit_test__.
