--- conflicted
+++ resolved
@@ -299,22 +299,6 @@
       auto system_token_supply   = eosio::token::get_supply(token_account, core.code() );
       eosio_assert( system_token_supply.symbol == core, "specified core symbol does not exist (precision mismatch)" );
 
-<<<<<<< HEAD
-      if( system_token_supply.amount > 0 ) {
-         _rammarket.emplace( _self, [&]( auto& m ) {
-            m.supply.amount = 100000000000000ll;
-            m.supply.symbol = ramcore_symbol;
-            m.base.balance.amount = int64_t(_gstate.free_ram());
-            m.base.balance.symbol = ram_symbol;
-            m.quote.balance.amount = system_token_supply.amount / 1000;
-            m.quote.balance.symbol = core;
-         });
-      }
-
-      INLINE_ACTION_SENDER(eosio::token, open)( token_account, { _self, active_permission },
-                                                { rex_account, core, _self } );
-
-=======
       eosio_assert( system_token_supply.amount > 0, "system token supply must be greater than 0" );
       _rammarket.emplace( _self, [&]( auto& m ) {
          m.supply.amount = 100000000000000ll;
@@ -324,8 +308,11 @@
          m.quote.balance.amount = system_token_supply.amount / 1000;
          m.quote.balance.symbol = core;
       });
->>>>>>> 3a63dae5
-   }
+      
+      INLINE_ACTION_SENDER(eosio::token, open)( token_account, { _self, active_permission },
+                                                { rex_account, core, _self } );
+   }
+
 } /// eosio.system
 
 
