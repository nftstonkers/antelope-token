--- conflicted
+++ resolved
@@ -83,11 +83,7 @@
 
       eosio_assert( ct - prod.last_claim_time > microseconds(useconds_per_day), "already claimed rewards within past day" );
 
-<<<<<<< HEAD
-      const asset token_supply   = token(token_account).get_supply( core_symbol().name() );
-=======
-      const asset token_supply   = token( N(eosio.token)).get_supply(symbol(system_token_symbol));
->>>>>>> aedf2cda
+      const asset token_supply   = token(token_account).get_supply( core_symbol() );
       const auto usecs_since_last_fill = (ct - _gstate.last_pervote_bucket_fill).count();
 
       if( usecs_since_last_fill > 0 && _gstate.last_pervote_bucket_fill > time_point() ) {
@@ -98,7 +94,6 @@
          auto to_per_block_pay = to_producers / 4;
          auto to_per_vote_pay  = to_producers - to_per_block_pay;
 
-<<<<<<< HEAD
          INLINE_ACTION_SENDER(eosio::token, issue)(
             token_account, { {_self, active_permission} },
             { _self, asset(new_tokens, core_symbol()), std::string("issue tokens for producer pay and savings") }
@@ -118,19 +113,6 @@
             token_account, { {_self, active_permission} },
             { _self, vpay_account, asset(to_per_vote_pay, core_symbol()), "fund per-vote bucket" }
          );
-=======
-         INLINE_ACTION_SENDER(eosio::token, issue)( N(eosio.token), {{N(eosio),N(active)}},
-                                                    { N(eosio), asset(new_tokens, symbol(4,"SYS"_s)), std::string("issue tokens for producer pay and savings") } );
-
-         INLINE_ACTION_SENDER(eosio::token, transfer)( N(eosio.token), {N(eosio),N(active)},
-                                                       { N(eosio), N(eosio.saving), asset(to_savings, symbol(4, "SYS"_s)), "unallocated inflation" } );
-
-         INLINE_ACTION_SENDER(eosio::token, transfer)( N(eosio.token), {N(eosio),N(active)},
-                                                       { N(eosio), N(eosio.bpay), asset(to_per_block_pay, symbol(4, "SYS"_s)), "fund per-block bucket" } );
-
-         INLINE_ACTION_SENDER(eosio::token, transfer)( N(eosio.token), {N(eosio),N(active)},
-                                                       { N(eosio), N(eosio.vpay), asset(to_per_vote_pay, symbol(4, "SYS"_s)), "fund per-vote bucket" } );
->>>>>>> aedf2cda
 
          _gstate.pervote_bucket          += to_per_vote_pay;
          _gstate.perblock_bucket         += to_per_block_pay;
@@ -200,7 +182,6 @@
       });
 
       if( producer_per_block_pay > 0 ) {
-<<<<<<< HEAD
          INLINE_ACTION_SENDER(eosio::token, transfer)(
             token_account, { {bpay_account, active_permission}, {owner, active_permission} },
             { bpay_account, owner, asset(producer_per_block_pay, core_symbol()), std::string("producer block pay") }
@@ -211,14 +192,6 @@
             token_account, { {vpay_account, active_permission}, {owner, active_permission} },
             { vpay_account, owner, asset(producer_per_vote_pay, core_symbol()), std::string("producer vote pay") }
          );
-=======
-         INLINE_ACTION_SENDER(eosio::token, transfer)( N(eosio.token), {{N(eosio.bpay),N(active)},{owner,N(active)}},
-                                                       { N(eosio.bpay), owner, asset(producer_per_block_pay, symbol(4, "SYS"_s)), std::string("producer block pay") } );
-      }
-      if( producer_per_vote_pay > 0 ) {
-         INLINE_ACTION_SENDER(eosio::token, transfer)( N(eosio.token), {{N(eosio.vpay),N(active)},{owner,N(active)}},
-                                                       { N(eosio.vpay), owner, asset(producer_per_vote_pay, symbol(4, "SYS"_s)), std::string("producer vote pay") } );
->>>>>>> aedf2cda
       }
    }
 
