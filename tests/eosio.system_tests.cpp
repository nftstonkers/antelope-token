#include <boost/test/unit_test.hpp>
#include <eosio/chain/contract_table_objects.hpp>
#include <eosio/chain/global_property_object.hpp>
#include <eosio/chain/resource_limits.hpp>
#include <eosio/chain/wast_to_wasm.hpp>
#include <cstdlib>
#include <iostream>
#include <boost/test/included/unit_test.hpp>
#include <fc/log/logger.hpp>
#include <eosio/chain/exceptions.hpp>
#include <Runtime/Runtime.h>

#include "eosio.system_tester.hpp"

using namespace eosio_system;

BOOST_AUTO_TEST_SUITE(eosio_system_tests)

BOOST_FIXTURE_TEST_CASE( buysell, eosio_system_tester ) try {

   BOOST_REQUIRE_EQUAL( core_from_string("0.0000"), get_balance( "alice1111111" ) );

   transfer( "eosio", "alice1111111", core_from_string("1000.0000"), "eosio" );
   BOOST_REQUIRE_EQUAL( success(), stake( "eosio", "alice1111111", core_from_string("200.0000"), core_from_string("100.0000") ) );

   auto total = get_total_stake( "alice1111111" );
   auto init_bytes =  total["ram_bytes"].as_uint64();

   const asset initial_ram_balance = get_balance(N(eosio.ram));
   const asset initial_ramfee_balance = get_balance(N(eosio.ramfee));
   BOOST_REQUIRE_EQUAL( success(), buyram( "alice1111111", "alice1111111", core_from_string("200.0000") ) );
   BOOST_REQUIRE_EQUAL( core_from_string("800.0000"), get_balance( "alice1111111" ) );
   BOOST_REQUIRE_EQUAL( initial_ram_balance + core_from_string("199.0000"), get_balance(N(eosio.ram)) );
   BOOST_REQUIRE_EQUAL( initial_ramfee_balance + core_from_string("1.0000"), get_balance(N(eosio.ramfee)) );

   total = get_total_stake( "alice1111111" );
   auto bytes = total["ram_bytes"].as_uint64();
   auto bought_bytes = bytes - init_bytes;
   wdump((init_bytes)(bought_bytes)(bytes) );

   BOOST_REQUIRE_EQUAL( true, 0 < bought_bytes );

   BOOST_REQUIRE_EQUAL( success(), sellram( "alice1111111", bought_bytes ) );
   BOOST_REQUIRE_EQUAL( core_from_string("998.0049"), get_balance( "alice1111111" ) );
   total = get_total_stake( "alice1111111" );
   BOOST_REQUIRE_EQUAL( true, total["ram_bytes"].as_uint64() == init_bytes );

   transfer( "eosio", "alice1111111", core_from_string("100000000.0000"), "eosio" );
   BOOST_REQUIRE_EQUAL( core_from_string("100000998.0049"), get_balance( "alice1111111" ) );
   // alice buys ram for 10000000.0000, 0.5% = 50000.0000 go to ramfee
   // after fee 9950000.0000 go to bought bytes
   // when selling back bought bytes, pay 0.5% fee and get back 99.5% of 9950000.0000 = 9900250.0000
   // expected account after that is 90000998.0049 + 9900250.0000 = 99901248.0049 with a difference
   // of order 0.0001 due to rounding errors
   BOOST_REQUIRE_EQUAL( success(), buyram( "alice1111111", "alice1111111", core_from_string("10000000.0000") ) );
   BOOST_REQUIRE_EQUAL( core_from_string("90000998.0049"), get_balance( "alice1111111" ) );

   total = get_total_stake( "alice1111111" );
   bytes = total["ram_bytes"].as_uint64();
   bought_bytes = bytes - init_bytes;
   wdump((init_bytes)(bought_bytes)(bytes) );

   BOOST_REQUIRE_EQUAL( success(), sellram( "alice1111111", bought_bytes ) );
   total = get_total_stake( "alice1111111" );

   bytes = total["ram_bytes"].as_uint64();
   bought_bytes = bytes - init_bytes;
   wdump((init_bytes)(bought_bytes)(bytes) );

   BOOST_REQUIRE_EQUAL( true, total["ram_bytes"].as_uint64() == init_bytes );
   BOOST_REQUIRE_EQUAL( core_from_string("99901248.0048"), get_balance( "alice1111111" ) );

   BOOST_REQUIRE_EQUAL( success(), buyram( "alice1111111", "alice1111111", core_from_string("100.0000") ) );
   BOOST_REQUIRE_EQUAL( success(), buyram( "alice1111111", "alice1111111", core_from_string("100.0000") ) );
   BOOST_REQUIRE_EQUAL( success(), buyram( "alice1111111", "alice1111111", core_from_string("100.0000") ) );
   BOOST_REQUIRE_EQUAL( success(), buyram( "alice1111111", "alice1111111", core_from_string("100.0000") ) );
   BOOST_REQUIRE_EQUAL( success(), buyram( "alice1111111", "alice1111111", core_from_string("100.0000") ) );
   BOOST_REQUIRE_EQUAL( success(), buyram( "alice1111111", "alice1111111", core_from_string("10.0000") ) );
   BOOST_REQUIRE_EQUAL( success(), buyram( "alice1111111", "alice1111111", core_from_string("10.0000") ) );
   BOOST_REQUIRE_EQUAL( success(), buyram( "alice1111111", "alice1111111", core_from_string("10.0000") ) );
   BOOST_REQUIRE_EQUAL( success(), buyram( "alice1111111", "alice1111111", core_from_string("30.0000") ) );
   BOOST_REQUIRE_EQUAL( core_from_string("99900688.0048"), get_balance( "alice1111111" ) );

   auto newtotal = get_total_stake( "alice1111111" );

   auto newbytes = newtotal["ram_bytes"].as_uint64();
   bought_bytes = newbytes - bytes;
   wdump((newbytes)(bytes)(bought_bytes) );

   BOOST_REQUIRE_EQUAL( success(), sellram( "alice1111111", bought_bytes ) );
   BOOST_REQUIRE_EQUAL( core_from_string("99901242.4187"), get_balance( "alice1111111" ) );

   newtotal = get_total_stake( "alice1111111" );
   auto startbytes = newtotal["ram_bytes"].as_uint64();

   BOOST_REQUIRE_EQUAL( success(), buyram( "alice1111111", "alice1111111", core_from_string("10000000.0000") ) );
   BOOST_REQUIRE_EQUAL( success(), buyram( "alice1111111", "alice1111111", core_from_string("10000000.0000") ) );
   BOOST_REQUIRE_EQUAL( success(), buyram( "alice1111111", "alice1111111", core_from_string("10000000.0000") ) );
   BOOST_REQUIRE_EQUAL( success(), buyram( "alice1111111", "alice1111111", core_from_string("10000000.0000") ) );
   BOOST_REQUIRE_EQUAL( success(), buyram( "alice1111111", "alice1111111", core_from_string("10000000.0000") ) );
   BOOST_REQUIRE_EQUAL( success(), buyram( "alice1111111", "alice1111111", core_from_string("100000.0000") ) );
   BOOST_REQUIRE_EQUAL( success(), buyram( "alice1111111", "alice1111111", core_from_string("100000.0000") ) );
   BOOST_REQUIRE_EQUAL( success(), buyram( "alice1111111", "alice1111111", core_from_string("100000.0000") ) );
   BOOST_REQUIRE_EQUAL( success(), buyram( "alice1111111", "alice1111111", core_from_string("300000.0000") ) );
   BOOST_REQUIRE_EQUAL( core_from_string("49301242.4187"), get_balance( "alice1111111" ) );

   auto finaltotal = get_total_stake( "alice1111111" );
   auto endbytes = finaltotal["ram_bytes"].as_uint64();

   bought_bytes = endbytes - startbytes;
   wdump((startbytes)(endbytes)(bought_bytes) );

   BOOST_REQUIRE_EQUAL( success(), sellram( "alice1111111", bought_bytes ) );

   BOOST_REQUIRE_EQUAL( core_from_string("99396507.4158"), get_balance( "alice1111111" ) );

} FC_LOG_AND_RETHROW()

BOOST_FIXTURE_TEST_CASE( stake_unstake, eosio_system_tester ) try {
   cross_15_percent_threshold();

   produce_blocks( 10 );
   produce_block( fc::hours(3*24) );

   BOOST_REQUIRE_EQUAL( core_from_string("0.0000"), get_balance( "alice1111111" ) );
   transfer( "eosio", "alice1111111", core_from_string("1000.0000"), "eosio" );

   BOOST_REQUIRE_EQUAL( core_from_string("1000.0000"), get_balance( "alice1111111" ) );
   BOOST_REQUIRE_EQUAL( success(), stake( "eosio", "alice1111111", core_from_string("200.0000"), core_from_string("100.0000") ) );

   auto total = get_total_stake("alice1111111");
   BOOST_REQUIRE_EQUAL( core_from_string("210.0000"), total["net_weight"].as<asset>());
   BOOST_REQUIRE_EQUAL( core_from_string("110.0000"), total["cpu_weight"].as<asset>());

   const auto init_eosio_stake_balance = get_balance( N(eosio.stake) );
   BOOST_REQUIRE_EQUAL( success(), stake( "alice1111111", "alice1111111", core_from_string("200.0000"), core_from_string("100.0000") ) );
   BOOST_REQUIRE_EQUAL( core_from_string("700.0000"), get_balance( "alice1111111" ) );
   BOOST_REQUIRE_EQUAL( init_eosio_stake_balance + core_from_string("300.0000"), get_balance( N(eosio.stake) ) );
   BOOST_REQUIRE_EQUAL( success(), unstake( "alice1111111", "alice1111111", core_from_string("200.0000"), core_from_string("100.0000") ) );
   BOOST_REQUIRE_EQUAL( core_from_string("700.0000"), get_balance( "alice1111111" ) );

   produce_block( fc::hours(3*24-1) );
   produce_blocks(1);
   BOOST_REQUIRE_EQUAL( core_from_string("700.0000"), get_balance( "alice1111111" ) );
   BOOST_REQUIRE_EQUAL( init_eosio_stake_balance + core_from_string("300.0000"), get_balance( N(eosio.stake) ) );
   //after 3 days funds should be released
   produce_block( fc::hours(1) );
   produce_blocks(1);
   BOOST_REQUIRE_EQUAL( core_from_string("1000.0000"), get_balance( "alice1111111" ) );
   BOOST_REQUIRE_EQUAL( init_eosio_stake_balance, get_balance( N(eosio.stake) ) );

   BOOST_REQUIRE_EQUAL( success(), stake( "alice1111111", "bob111111111", core_from_string("200.0000"), core_from_string("100.0000") ) );
   BOOST_REQUIRE_EQUAL( core_from_string("700.0000"), get_balance( "alice1111111" ) );
   total = get_total_stake("bob111111111");
   BOOST_REQUIRE_EQUAL( core_from_string("210.0000"), total["net_weight"].as<asset>());
   BOOST_REQUIRE_EQUAL( core_from_string("110.0000"), total["cpu_weight"].as<asset>());

   total = get_total_stake( "alice1111111" );
   BOOST_REQUIRE_EQUAL( core_from_string("210.0000").get_amount(), total["net_weight"].as<asset>().get_amount() );
   BOOST_REQUIRE_EQUAL( core_from_string("110.0000").get_amount(), total["cpu_weight"].as<asset>().get_amount() );

   REQUIRE_MATCHING_OBJECT( voter( "alice1111111", core_from_string("300.0000")), get_voter_info( "alice1111111" ) );

   auto bytes = total["ram_bytes"].as_uint64();
   BOOST_REQUIRE_EQUAL( true, 0 < bytes );

   //unstake from bob111111111
   BOOST_REQUIRE_EQUAL( success(), unstake( "alice1111111", "bob111111111", core_from_string("200.0000"), core_from_string("100.0000") ) );
   total = get_total_stake("bob111111111");
   BOOST_REQUIRE_EQUAL( core_from_string("10.0000"), total["net_weight"].as<asset>());
   BOOST_REQUIRE_EQUAL( core_from_string("10.0000"), total["cpu_weight"].as<asset>());
   produce_block( fc::hours(3*24-1) );
   produce_blocks(1);
   BOOST_REQUIRE_EQUAL( core_from_string("700.0000"), get_balance( "alice1111111" ) );
   //after 3 days funds should be released
   produce_block( fc::hours(1) );
   produce_blocks(1);

   REQUIRE_MATCHING_OBJECT( voter( "alice1111111", core_from_string("0.0000") ), get_voter_info( "alice1111111" ) );
   produce_blocks(1);
   BOOST_REQUIRE_EQUAL( core_from_string("1000.0000"), get_balance( "alice1111111" ) );
} FC_LOG_AND_RETHROW()

BOOST_FIXTURE_TEST_CASE( stake_unstake_with_transfer, eosio_system_tester ) try {
   cross_15_percent_threshold();

   issue( "eosio", core_from_string("1000.0000"), config::system_account_name );
   issue( "eosio.stake", core_from_string("1000.0000"), config::system_account_name );
   BOOST_REQUIRE_EQUAL( core_from_string("0.0000"), get_balance( "alice1111111" ) );

   //eosio stakes for alice with transfer flag

   transfer( "eosio", "bob111111111", core_from_string("1000.0000"), "eosio" );
   BOOST_REQUIRE_EQUAL( success(), stake_with_transfer( "bob111111111", "alice1111111", core_from_string("200.0000"), core_from_string("100.0000") ) );

   //check that alice has both bandwidth and voting power
   auto total = get_total_stake("alice1111111");
   BOOST_REQUIRE_EQUAL( core_from_string("210.0000"), total["net_weight"].as<asset>());
   BOOST_REQUIRE_EQUAL( core_from_string("110.0000"), total["cpu_weight"].as<asset>());
   REQUIRE_MATCHING_OBJECT( voter( "alice1111111", core_from_string("300.0000")), get_voter_info( "alice1111111" ) );

   BOOST_REQUIRE_EQUAL( core_from_string("0.0000"), get_balance( "alice1111111" ) );

   //alice stakes for herself
   transfer( "eosio", "alice1111111", core_from_string("1000.0000"), "eosio" );
   BOOST_REQUIRE_EQUAL( success(), stake( "alice1111111", "alice1111111", core_from_string("200.0000"), core_from_string("100.0000") ) );
   //now alice's stake should be equal to transfered from eosio + own stake
   total = get_total_stake("alice1111111");
   BOOST_REQUIRE_EQUAL( core_from_string("700.0000"), get_balance( "alice1111111" ) );
   BOOST_REQUIRE_EQUAL( core_from_string("410.0000"), total["net_weight"].as<asset>());
   BOOST_REQUIRE_EQUAL( core_from_string("210.0000"), total["cpu_weight"].as<asset>());
   REQUIRE_MATCHING_OBJECT( voter( "alice1111111", core_from_string("600.0000")), get_voter_info( "alice1111111" ) );

   //alice can unstake everything (including what was transfered)
   BOOST_REQUIRE_EQUAL( success(), unstake( "alice1111111", "alice1111111", core_from_string("400.0000"), core_from_string("200.0000") ) );
   BOOST_REQUIRE_EQUAL( core_from_string("700.0000"), get_balance( "alice1111111" ) );

   produce_block( fc::hours(3*24-1) );
   produce_blocks(1);
   BOOST_REQUIRE_EQUAL( core_from_string("700.0000"), get_balance( "alice1111111" ) );
   //after 3 days funds should be released

   produce_block( fc::hours(1) );
   produce_blocks(1);

   BOOST_REQUIRE_EQUAL( core_from_string("1300.0000"), get_balance( "alice1111111" ) );

   //stake should be equal to what was staked in constructor, voting power should be 0
   total = get_total_stake("alice1111111");
   BOOST_REQUIRE_EQUAL( core_from_string("10.0000"), total["net_weight"].as<asset>());
   BOOST_REQUIRE_EQUAL( core_from_string("10.0000"), total["cpu_weight"].as<asset>());
   REQUIRE_MATCHING_OBJECT( voter( "alice1111111", core_from_string("0.0000")), get_voter_info( "alice1111111" ) );

   // Now alice stakes to bob with transfer flag
   BOOST_REQUIRE_EQUAL( success(), stake_with_transfer( "alice1111111", "bob111111111", core_from_string("100.0000"), core_from_string("100.0000") ) );

} FC_LOG_AND_RETHROW()

BOOST_FIXTURE_TEST_CASE( stake_to_self_with_transfer, eosio_system_tester ) try {
   cross_15_percent_threshold();

   BOOST_REQUIRE_EQUAL( core_from_string("0.0000"), get_balance( "alice1111111" ) );
   transfer( "eosio", "alice1111111", core_from_string("1000.0000"), "eosio" );

   BOOST_REQUIRE_EQUAL( wasm_assert_msg("cannot use transfer flag if delegating to self"),
                        stake_with_transfer( "alice1111111", "alice1111111", core_from_string("200.0000"), core_from_string("100.0000") )
   );

} FC_LOG_AND_RETHROW()

BOOST_FIXTURE_TEST_CASE( stake_while_pending_refund, eosio_system_tester ) try {
   cross_15_percent_threshold();

   issue( "eosio", core_from_string("1000.0000"), config::system_account_name );
   issue( "eosio.stake", core_from_string("1000.0000"), config::system_account_name );
   BOOST_REQUIRE_EQUAL( core_from_string("0.0000"), get_balance( "alice1111111" ) );

   //eosio stakes for alice with transfer flag

   transfer( "eosio", "bob111111111", core_from_string("1000.0000"), "eosio" );
   BOOST_REQUIRE_EQUAL( success(), stake_with_transfer( "bob111111111", "alice1111111", core_from_string("200.0000"), core_from_string("100.0000") ) );

   //check that alice has both bandwidth and voting power
   auto total = get_total_stake("alice1111111");
   BOOST_REQUIRE_EQUAL( core_from_string("210.0000"), total["net_weight"].as<asset>());
   BOOST_REQUIRE_EQUAL( core_from_string("110.0000"), total["cpu_weight"].as<asset>());
   REQUIRE_MATCHING_OBJECT( voter( "alice1111111", core_from_string("300.0000")), get_voter_info( "alice1111111" ) );

   BOOST_REQUIRE_EQUAL( core_from_string("0.0000"), get_balance( "alice1111111" ) );

   //alice stakes for herself
   transfer( "eosio", "alice1111111", core_from_string("1000.0000"), "eosio" );
   BOOST_REQUIRE_EQUAL( success(), stake( "alice1111111", "alice1111111", core_from_string("200.0000"), core_from_string("100.0000") ) );
   //now alice's stake should be equal to transfered from eosio + own stake
   total = get_total_stake("alice1111111");
   BOOST_REQUIRE_EQUAL( core_from_string("700.0000"), get_balance( "alice1111111" ) );
   BOOST_REQUIRE_EQUAL( core_from_string("410.0000"), total["net_weight"].as<asset>());
   BOOST_REQUIRE_EQUAL( core_from_string("210.0000"), total["cpu_weight"].as<asset>());
   REQUIRE_MATCHING_OBJECT( voter( "alice1111111", core_from_string("600.0000")), get_voter_info( "alice1111111" ) );

   //alice can unstake everything (including what was transfered)
   BOOST_REQUIRE_EQUAL( success(), unstake( "alice1111111", "alice1111111", core_from_string("400.0000"), core_from_string("200.0000") ) );
   BOOST_REQUIRE_EQUAL( core_from_string("700.0000"), get_balance( "alice1111111" ) );

   produce_block( fc::hours(3*24-1) );
   produce_blocks(1);
   BOOST_REQUIRE_EQUAL( core_from_string("700.0000"), get_balance( "alice1111111" ) );
   //after 3 days funds should be released

   produce_block( fc::hours(1) );
   produce_blocks(1);

   BOOST_REQUIRE_EQUAL( core_from_string("1300.0000"), get_balance( "alice1111111" ) );

   //stake should be equal to what was staked in constructor, voting power should be 0
   total = get_total_stake("alice1111111");
   BOOST_REQUIRE_EQUAL( core_from_string("10.0000"), total["net_weight"].as<asset>());
   BOOST_REQUIRE_EQUAL( core_from_string("10.0000"), total["cpu_weight"].as<asset>());
   REQUIRE_MATCHING_OBJECT( voter( "alice1111111", core_from_string("0.0000")), get_voter_info( "alice1111111" ) );

   // Now alice stakes to bob with transfer flag
   BOOST_REQUIRE_EQUAL( success(), stake_with_transfer( "alice1111111", "bob111111111", core_from_string("100.0000"), core_from_string("100.0000") ) );

} FC_LOG_AND_RETHROW()

BOOST_FIXTURE_TEST_CASE( fail_without_auth, eosio_system_tester ) try {
   cross_15_percent_threshold();

   issue( "alice1111111", core_from_string("1000.0000"),  config::system_account_name );

   BOOST_REQUIRE_EQUAL( success(), stake( "eosio", "alice1111111", core_from_string("2000.0000"), core_from_string("1000.0000") ) );
   BOOST_REQUIRE_EQUAL( success(), stake( "alice1111111", "bob111111111", core_from_string("10.0000"), core_from_string("10.0000") ) );

   BOOST_REQUIRE_EQUAL( error("missing authority of alice1111111"),
                        push_action( N(alice1111111), N(delegatebw), mvo()
                                    ("from",     "alice1111111")
                                    ("receiver", "bob111111111")
                                    ("stake_net_quantity", core_from_string("10.0000"))
                                    ("stake_cpu_quantity", core_from_string("10.0000"))
                                    ("transfer", 0 )
                                    ,false
                        )
   );

   BOOST_REQUIRE_EQUAL( error("missing authority of alice1111111"),
                        push_action(N(alice1111111), N(undelegatebw), mvo()
                                    ("from",     "alice1111111")
                                    ("receiver", "bob111111111")
                                    ("unstake_net_quantity", core_from_string("200.0000"))
                                    ("unstake_cpu_quantity", core_from_string("100.0000"))
                                    ("transfer", 0 )
                                    ,false
                        )
   );
   //REQUIRE_MATCHING_OBJECT( , get_voter_info( "alice1111111" ) );
} FC_LOG_AND_RETHROW()


BOOST_FIXTURE_TEST_CASE( stake_negative, eosio_system_tester ) try {
   issue( "alice1111111", core_from_string("1000.0000"),  config::system_account_name );

   BOOST_REQUIRE_EQUAL( wasm_assert_msg("must stake a positive amount"),
                        stake( "alice1111111", core_from_string("-0.0001"), core_from_string("0.0000") )
   );

   BOOST_REQUIRE_EQUAL( wasm_assert_msg("must stake a positive amount"),
                        stake( "alice1111111", core_from_string("0.0000"), core_from_string("-0.0001") )
   );

   BOOST_REQUIRE_EQUAL( wasm_assert_msg("must stake a positive amount"),
                        stake( "alice1111111", core_from_string("00.0000"), core_from_string("00.0000") )
   );

   BOOST_REQUIRE_EQUAL( wasm_assert_msg("must stake a positive amount"),
                        stake( "alice1111111", core_from_string("0.0000"), core_from_string("00.0000") )

   );

   BOOST_REQUIRE_EQUAL( true, get_voter_info( "alice1111111" ).is_null() );
} FC_LOG_AND_RETHROW()


BOOST_FIXTURE_TEST_CASE( unstake_negative, eosio_system_tester ) try {
   issue( "alice1111111", core_from_string("1000.0000"),  config::system_account_name );

   BOOST_REQUIRE_EQUAL( success(), stake( "alice1111111", "bob111111111", core_from_string("200.0001"), core_from_string("100.0001") ) );

   auto total = get_total_stake( "bob111111111" );
   BOOST_REQUIRE_EQUAL( core_from_string("210.0001"), total["net_weight"].as<asset>());
   auto vinfo = get_voter_info("alice1111111" );
   wdump((vinfo));
   REQUIRE_MATCHING_OBJECT( voter( "alice1111111", core_from_string("300.0002") ), get_voter_info( "alice1111111" ) );


   BOOST_REQUIRE_EQUAL( wasm_assert_msg("must unstake a positive amount"),
                        unstake( "alice1111111", "bob111111111", core_from_string("-1.0000"), core_from_string("0.0000") )
   );

   BOOST_REQUIRE_EQUAL( wasm_assert_msg("must unstake a positive amount"),
                        unstake( "alice1111111", "bob111111111", core_from_string("0.0000"), core_from_string("-1.0000") )
   );

   //unstake all zeros
   BOOST_REQUIRE_EQUAL( wasm_assert_msg("must unstake a positive amount"),
                        unstake( "alice1111111", "bob111111111", core_from_string("0.0000"), core_from_string("0.0000") )

   );

} FC_LOG_AND_RETHROW()


BOOST_FIXTURE_TEST_CASE( unstake_more_than_at_stake, eosio_system_tester ) try {
   cross_15_percent_threshold();

   issue( "alice1111111", core_from_string("1000.0000"),  config::system_account_name );
   BOOST_REQUIRE_EQUAL( success(), stake( "alice1111111", core_from_string("200.0000"), core_from_string("100.0000") ) );

   auto total = get_total_stake( "alice1111111" );
   BOOST_REQUIRE_EQUAL( core_from_string("210.0000"), total["net_weight"].as<asset>());
   BOOST_REQUIRE_EQUAL( core_from_string("110.0000"), total["cpu_weight"].as<asset>());

   BOOST_REQUIRE_EQUAL( core_from_string("700.0000"), get_balance( "alice1111111" ) );

   //trying to unstake more net bandwith than at stake

   BOOST_REQUIRE_EQUAL( wasm_assert_msg("insufficient staked net bandwidth"),
                        unstake( "alice1111111", core_from_string("200.0001"), core_from_string("0.0000") )
   );

   //trying to unstake more cpu bandwith than at stake
   BOOST_REQUIRE_EQUAL( wasm_assert_msg("insufficient staked cpu bandwidth"),
                        unstake( "alice1111111", core_from_string("0.0000"), core_from_string("100.0001") )

   );

   //check that nothing has changed
   total = get_total_stake( "alice1111111" );
   BOOST_REQUIRE_EQUAL( core_from_string("210.0000"), total["net_weight"].as<asset>());
   BOOST_REQUIRE_EQUAL( core_from_string("110.0000"), total["cpu_weight"].as<asset>());
   BOOST_REQUIRE_EQUAL( core_from_string("700.0000"), get_balance( "alice1111111" ) );
} FC_LOG_AND_RETHROW()


BOOST_FIXTURE_TEST_CASE( delegate_to_another_user, eosio_system_tester ) try {
   cross_15_percent_threshold();

   issue( "alice1111111", core_from_string("1000.0000"),  config::system_account_name );

   BOOST_REQUIRE_EQUAL( success(), stake ( "alice1111111", "bob111111111", core_from_string("200.0000"), core_from_string("100.0000") ) );

   auto total = get_total_stake( "bob111111111" );
   BOOST_REQUIRE_EQUAL( core_from_string("210.0000"), total["net_weight"].as<asset>());
   BOOST_REQUIRE_EQUAL( core_from_string("110.0000"), total["cpu_weight"].as<asset>());
   BOOST_REQUIRE_EQUAL( core_from_string("700.0000"), get_balance( "alice1111111" ) );
   //all voting power goes to alice1111111
   REQUIRE_MATCHING_OBJECT( voter( "alice1111111", core_from_string("300.0000") ), get_voter_info( "alice1111111" ) );
   //but not to bob111111111
   BOOST_REQUIRE_EQUAL( true, get_voter_info( "bob111111111" ).is_null() );

   //bob111111111 should not be able to unstake what was staked by alice1111111
   BOOST_REQUIRE_EQUAL( wasm_assert_msg("insufficient staked cpu bandwidth"),
                        unstake( "bob111111111", core_from_string("0.0000"), core_from_string("10.0000") )

   );
   BOOST_REQUIRE_EQUAL( wasm_assert_msg("insufficient staked net bandwidth"),
                        unstake( "bob111111111", core_from_string("10.0000"),  core_from_string("0.0000") )
   );

   issue( "carol1111111", core_from_string("1000.0000"),  config::system_account_name );
   BOOST_REQUIRE_EQUAL( success(), stake( "carol1111111", "bob111111111", core_from_string("20.0000"), core_from_string("10.0000") ) );
   total = get_total_stake( "bob111111111" );
   BOOST_REQUIRE_EQUAL( core_from_string("230.0000"), total["net_weight"].as<asset>());
   BOOST_REQUIRE_EQUAL( core_from_string("120.0000"), total["cpu_weight"].as<asset>());
   BOOST_REQUIRE_EQUAL( core_from_string("970.0000"), get_balance( "carol1111111" ) );
   REQUIRE_MATCHING_OBJECT( voter( "carol1111111", core_from_string("30.0000") ), get_voter_info( "carol1111111" ) );

   //alice1111111 should not be able to unstake money staked by carol1111111

   BOOST_REQUIRE_EQUAL( wasm_assert_msg("insufficient staked net bandwidth"),
                        unstake( "alice1111111", "bob111111111", core_from_string("2001.0000"), core_from_string("1.0000") )
   );

   BOOST_REQUIRE_EQUAL( wasm_assert_msg("insufficient staked cpu bandwidth"),
                        unstake( "alice1111111", "bob111111111", core_from_string("1.0000"), core_from_string("101.0000") )

   );

   total = get_total_stake( "bob111111111" );
   BOOST_REQUIRE_EQUAL( core_from_string("230.0000"), total["net_weight"].as<asset>());
   BOOST_REQUIRE_EQUAL( core_from_string("120.0000"), total["cpu_weight"].as<asset>());
   //balance should not change after unsuccessfull attempts to unstake
   BOOST_REQUIRE_EQUAL( core_from_string("700.0000"), get_balance( "alice1111111" ) );
   //voting power too
   REQUIRE_MATCHING_OBJECT( voter( "alice1111111", core_from_string("300.0000") ), get_voter_info( "alice1111111" ) );
   REQUIRE_MATCHING_OBJECT( voter( "carol1111111", core_from_string("30.0000") ), get_voter_info( "carol1111111" ) );
   BOOST_REQUIRE_EQUAL( true, get_voter_info( "bob111111111" ).is_null() );
} FC_LOG_AND_RETHROW()


BOOST_FIXTURE_TEST_CASE( stake_unstake_separate, eosio_system_tester ) try {
   cross_15_percent_threshold();

   issue( "alice1111111", core_from_string("1000.0000"),  config::system_account_name );
   BOOST_REQUIRE_EQUAL( core_from_string("1000.0000"), get_balance( "alice1111111" ) );

   //everything at once
   BOOST_REQUIRE_EQUAL( success(), stake( "alice1111111", core_from_string("10.0000"), core_from_string("20.0000") ) );
   auto total = get_total_stake( "alice1111111" );
   BOOST_REQUIRE_EQUAL( core_from_string("20.0000"), total["net_weight"].as<asset>());
   BOOST_REQUIRE_EQUAL( core_from_string("30.0000"), total["cpu_weight"].as<asset>());

   //cpu
   BOOST_REQUIRE_EQUAL( success(), stake( "alice1111111", core_from_string("100.0000"), core_from_string("0.0000") ) );
   total = get_total_stake( "alice1111111" );
   BOOST_REQUIRE_EQUAL( core_from_string("120.0000"), total["net_weight"].as<asset>());
   BOOST_REQUIRE_EQUAL( core_from_string("30.0000"), total["cpu_weight"].as<asset>());

   //net
   BOOST_REQUIRE_EQUAL( success(), stake( "alice1111111", core_from_string("0.0000"), core_from_string("200.0000") ) );
   total = get_total_stake( "alice1111111" );
   BOOST_REQUIRE_EQUAL( core_from_string("120.0000"), total["net_weight"].as<asset>());
   BOOST_REQUIRE_EQUAL( core_from_string("230.0000"), total["cpu_weight"].as<asset>());

   //unstake cpu
   BOOST_REQUIRE_EQUAL( success(), unstake( "alice1111111", core_from_string("100.0000"), core_from_string("0.0000") ) );
   total = get_total_stake( "alice1111111" );
   BOOST_REQUIRE_EQUAL( core_from_string("20.0000"), total["net_weight"].as<asset>());
   BOOST_REQUIRE_EQUAL( core_from_string("230.0000"), total["cpu_weight"].as<asset>());

   //unstake net
   BOOST_REQUIRE_EQUAL( success(), unstake( "alice1111111", core_from_string("0.0000"), core_from_string("200.0000") ) );
   total = get_total_stake( "alice1111111" );
   BOOST_REQUIRE_EQUAL( core_from_string("20.0000"), total["net_weight"].as<asset>());
   BOOST_REQUIRE_EQUAL( core_from_string("30.0000"), total["cpu_weight"].as<asset>());
} FC_LOG_AND_RETHROW()


BOOST_FIXTURE_TEST_CASE( adding_stake_partial_unstake, eosio_system_tester ) try {
   cross_15_percent_threshold();

   issue( "alice1111111", core_from_string("1000.0000"),  config::system_account_name );
   BOOST_REQUIRE_EQUAL( success(), stake( "alice1111111", "bob111111111", core_from_string("200.0000"), core_from_string("100.0000") ) );

   REQUIRE_MATCHING_OBJECT( voter( "alice1111111", core_from_string("300.0000") ), get_voter_info( "alice1111111" ) );

   BOOST_REQUIRE_EQUAL( success(), stake( "alice1111111", "bob111111111", core_from_string("100.0000"), core_from_string("50.0000") ) );

   auto total = get_total_stake( "bob111111111" );
   BOOST_REQUIRE_EQUAL( core_from_string("310.0000"), total["net_weight"].as<asset>());
   BOOST_REQUIRE_EQUAL( core_from_string("160.0000"), total["cpu_weight"].as<asset>());
   REQUIRE_MATCHING_OBJECT( voter( "alice1111111", core_from_string("450.0000") ), get_voter_info( "alice1111111" ) );
   BOOST_REQUIRE_EQUAL( core_from_string("550.0000"), get_balance( "alice1111111" ) );

   //unstake a share
   BOOST_REQUIRE_EQUAL( success(), unstake( "alice1111111", "bob111111111", core_from_string("150.0000"), core_from_string("75.0000") ) );

   total = get_total_stake( "bob111111111" );
   BOOST_REQUIRE_EQUAL( core_from_string("160.0000"), total["net_weight"].as<asset>());
   BOOST_REQUIRE_EQUAL( core_from_string("85.0000"), total["cpu_weight"].as<asset>());
   REQUIRE_MATCHING_OBJECT( voter( "alice1111111", core_from_string("225.0000") ), get_voter_info( "alice1111111" ) );

   //unstake more
   BOOST_REQUIRE_EQUAL( success(), unstake( "alice1111111", "bob111111111", core_from_string("50.0000"), core_from_string("25.0000") ) );
   total = get_total_stake( "bob111111111" );
   BOOST_REQUIRE_EQUAL( core_from_string("110.0000"), total["net_weight"].as<asset>());
   BOOST_REQUIRE_EQUAL( core_from_string("60.0000"), total["cpu_weight"].as<asset>());
   REQUIRE_MATCHING_OBJECT( voter( "alice1111111", core_from_string("150.0000") ), get_voter_info( "alice1111111" ) );

   //combined amount should be available only in 3 days
   produce_block( fc::days(2) );
   produce_blocks(1);
   BOOST_REQUIRE_EQUAL( core_from_string("550.0000"), get_balance( "alice1111111" ) );
   produce_block( fc::days(1) );
   produce_blocks(1);
   BOOST_REQUIRE_EQUAL( core_from_string("850.0000"), get_balance( "alice1111111" ) );

} FC_LOG_AND_RETHROW()

BOOST_FIXTURE_TEST_CASE( stake_from_refund, eosio_system_tester ) try {
   cross_15_percent_threshold();

   issue( "alice1111111", core_from_string("1000.0000"),  config::system_account_name );
   BOOST_REQUIRE_EQUAL( success(), stake( "alice1111111", "alice1111111", core_from_string("200.0000"), core_from_string("100.0000") ) );

   auto total = get_total_stake( "alice1111111" );
   BOOST_REQUIRE_EQUAL( core_from_string("210.0000"), total["net_weight"].as<asset>());
   BOOST_REQUIRE_EQUAL( core_from_string("110.0000"), total["cpu_weight"].as<asset>());

   BOOST_REQUIRE_EQUAL( success(), stake( "alice1111111", "bob111111111", core_from_string("50.0000"), core_from_string("50.0000") ) );

   total = get_total_stake( "bob111111111" );
   BOOST_REQUIRE_EQUAL( core_from_string("60.0000"), total["net_weight"].as<asset>());
   BOOST_REQUIRE_EQUAL( core_from_string("60.0000"), total["cpu_weight"].as<asset>());

   REQUIRE_MATCHING_OBJECT( voter( "alice1111111", core_from_string("400.0000") ), get_voter_info( "alice1111111" ) );
   BOOST_REQUIRE_EQUAL( core_from_string("600.0000"), get_balance( "alice1111111" ) );

   //unstake a share
   BOOST_REQUIRE_EQUAL( success(), unstake( "alice1111111", "alice1111111", core_from_string("100.0000"), core_from_string("50.0000") ) );
   total = get_total_stake( "alice1111111" );
   BOOST_REQUIRE_EQUAL( core_from_string("110.0000"), total["net_weight"].as<asset>());
   BOOST_REQUIRE_EQUAL( core_from_string("60.0000"), total["cpu_weight"].as<asset>());
   REQUIRE_MATCHING_OBJECT( voter( "alice1111111", core_from_string("250.0000") ), get_voter_info( "alice1111111" ) );
   BOOST_REQUIRE_EQUAL( core_from_string("600.0000"), get_balance( "alice1111111" ) );
   auto refund = get_refund_request( "alice1111111" );
   BOOST_REQUIRE_EQUAL( core_from_string("100.0000"), refund["net_amount"].as<asset>() );
   BOOST_REQUIRE_EQUAL( core_from_string( "50.0000"), refund["cpu_amount"].as<asset>() );
   //XXX auto request_time = refund["request_time"].as_int64();

   //alice delegates to bob, should pull from liquid balance not refund
   BOOST_REQUIRE_EQUAL( success(), stake( "alice1111111", "bob111111111", core_from_string("50.0000"), core_from_string("50.0000") ) );
   total = get_total_stake( "alice1111111" );
   BOOST_REQUIRE_EQUAL( core_from_string("110.0000"), total["net_weight"].as<asset>());
   BOOST_REQUIRE_EQUAL( core_from_string("60.0000"), total["cpu_weight"].as<asset>());
   REQUIRE_MATCHING_OBJECT( voter( "alice1111111", core_from_string("350.0000") ), get_voter_info( "alice1111111" ) );
   BOOST_REQUIRE_EQUAL( core_from_string("500.0000"), get_balance( "alice1111111" ) );
   refund = get_refund_request( "alice1111111" );
   BOOST_REQUIRE_EQUAL( core_from_string("100.0000"), refund["net_amount"].as<asset>() );
   BOOST_REQUIRE_EQUAL( core_from_string( "50.0000"), refund["cpu_amount"].as<asset>() );

   //stake less than pending refund, entire amount should be taken from refund
   BOOST_REQUIRE_EQUAL( success(), stake( "alice1111111", "alice1111111", core_from_string("50.0000"), core_from_string("25.0000") ) );
   total = get_total_stake( "alice1111111" );
   BOOST_REQUIRE_EQUAL( core_from_string("160.0000"), total["net_weight"].as<asset>());
   BOOST_REQUIRE_EQUAL( core_from_string("85.0000"), total["cpu_weight"].as<asset>());
   refund = get_refund_request( "alice1111111" );
   BOOST_REQUIRE_EQUAL( core_from_string("50.0000"), refund["net_amount"].as<asset>() );
   BOOST_REQUIRE_EQUAL( core_from_string("25.0000"), refund["cpu_amount"].as<asset>() );
   //request time should stay the same
   //BOOST_REQUIRE_EQUAL( request_time, refund["request_time"].as_int64() );
   //balance should stay the same
   BOOST_REQUIRE_EQUAL( core_from_string("500.0000"), get_balance( "alice1111111" ) );

   //stake exactly pending refund amount
   BOOST_REQUIRE_EQUAL( success(), stake( "alice1111111", "alice1111111", core_from_string("50.0000"), core_from_string("25.0000") ) );
   total = get_total_stake( "alice1111111" );
   BOOST_REQUIRE_EQUAL( core_from_string("210.0000"), total["net_weight"].as<asset>());
   BOOST_REQUIRE_EQUAL( core_from_string("110.0000"), total["cpu_weight"].as<asset>());
   //pending refund should be removed
   refund = get_refund_request( "alice1111111" );
   BOOST_TEST_REQUIRE( refund.is_null() );
   //balance should stay the same
   BOOST_REQUIRE_EQUAL( core_from_string("500.0000"), get_balance( "alice1111111" ) );

   //create pending refund again
   BOOST_REQUIRE_EQUAL( success(), unstake( "alice1111111", "alice1111111", core_from_string("200.0000"), core_from_string("100.0000") ) );
   total = get_total_stake( "alice1111111" );
   BOOST_REQUIRE_EQUAL( core_from_string("10.0000"), total["net_weight"].as<asset>());
   BOOST_REQUIRE_EQUAL( core_from_string("10.0000"), total["cpu_weight"].as<asset>());
   BOOST_REQUIRE_EQUAL( core_from_string("500.0000"), get_balance( "alice1111111" ) );
   refund = get_refund_request( "alice1111111" );
   BOOST_REQUIRE_EQUAL( core_from_string("200.0000"), refund["net_amount"].as<asset>() );
   BOOST_REQUIRE_EQUAL( core_from_string("100.0000"), refund["cpu_amount"].as<asset>() );

   //stake more than pending refund
   BOOST_REQUIRE_EQUAL( success(), stake( "alice1111111", "alice1111111", core_from_string("300.0000"), core_from_string("200.0000") ) );
   total = get_total_stake( "alice1111111" );
   BOOST_REQUIRE_EQUAL( core_from_string("310.0000"), total["net_weight"].as<asset>());
   BOOST_REQUIRE_EQUAL( core_from_string("210.0000"), total["cpu_weight"].as<asset>());
   REQUIRE_MATCHING_OBJECT( voter( "alice1111111", core_from_string("700.0000") ), get_voter_info( "alice1111111" ) );
   refund = get_refund_request( "alice1111111" );
   BOOST_TEST_REQUIRE( refund.is_null() );
   //200 core tokens should be taken from alice's account
   BOOST_REQUIRE_EQUAL( core_from_string("300.0000"), get_balance( "alice1111111" ) );

} FC_LOG_AND_RETHROW()

BOOST_FIXTURE_TEST_CASE( stake_to_another_user_not_from_refund, eosio_system_tester ) try {
   cross_15_percent_threshold();

   issue( "alice1111111", core_from_string("1000.0000"),  config::system_account_name );
   BOOST_REQUIRE_EQUAL( success(), stake( "alice1111111", core_from_string("200.0000"), core_from_string("100.0000") ) );

   auto total = get_total_stake( "alice1111111" );
   BOOST_REQUIRE_EQUAL( core_from_string("210.0000"), total["net_weight"].as<asset>());
   BOOST_REQUIRE_EQUAL( core_from_string("110.0000"), total["cpu_weight"].as<asset>());
   BOOST_REQUIRE_EQUAL( core_from_string("700.0000"), get_balance( "alice1111111" ) );

   REQUIRE_MATCHING_OBJECT( voter( "alice1111111", core_from_string("300.0000") ), get_voter_info( "alice1111111" ) );
   BOOST_REQUIRE_EQUAL( core_from_string("700.0000"), get_balance( "alice1111111" ) );

   //unstake
   BOOST_REQUIRE_EQUAL( success(), unstake( "alice1111111", core_from_string("200.0000"), core_from_string("100.0000") ) );
   auto refund = get_refund_request( "alice1111111" );
   BOOST_REQUIRE_EQUAL( core_from_string("200.0000"), refund["net_amount"].as<asset>() );
   BOOST_REQUIRE_EQUAL( core_from_string("100.0000"), refund["cpu_amount"].as<asset>() );
   //auto orig_request_time = refund["request_time"].as_int64();

   //stake to another user
   BOOST_REQUIRE_EQUAL( success(), stake( "alice1111111", "bob111111111", core_from_string("200.0000"), core_from_string("100.0000") ) );
   total = get_total_stake( "bob111111111" );
   BOOST_REQUIRE_EQUAL( core_from_string("210.0000"), total["net_weight"].as<asset>());
   BOOST_REQUIRE_EQUAL( core_from_string("110.0000"), total["cpu_weight"].as<asset>());
   //stake should be taken from alices' balance, and refund request should stay the same
   BOOST_REQUIRE_EQUAL( core_from_string("400.0000"), get_balance( "alice1111111" ) );
   refund = get_refund_request( "alice1111111" );
   BOOST_REQUIRE_EQUAL( core_from_string("200.0000"), refund["net_amount"].as<asset>() );
   BOOST_REQUIRE_EQUAL( core_from_string("100.0000"), refund["cpu_amount"].as<asset>() );
   //BOOST_REQUIRE_EQUAL( orig_request_time, refund["request_time"].as_int64() );

} FC_LOG_AND_RETHROW()

// Tests for voting
BOOST_FIXTURE_TEST_CASE( producer_register_unregister, eosio_system_tester ) try {
   issue( "alice1111111", core_from_string("1000.0000"),  config::system_account_name );

   //fc::variant params = producer_parameters_example(1);
   auto key =  fc::crypto::public_key( std::string("EOS6MRyAjQq8ud7hVNYcfnVPJqcVpscN5So8BhtHuGYqET5GDW5CV") );
   BOOST_REQUIRE_EQUAL( success(), push_action(N(alice1111111), N(regproducer), mvo()
                                               ("producer",  "alice1111111")
                                               ("producer_key", key )
                                               ("url", "http://block.one")
                                               ("location", 1)
                        )
   );

   auto info = get_producer_info( "alice1111111" );
   BOOST_REQUIRE_EQUAL( "alice1111111", info["owner"].as_string() );
   BOOST_REQUIRE_EQUAL( 0, info["total_votes"].as_double() );
   BOOST_REQUIRE_EQUAL( "http://block.one", info["url"].as_string() );

   //change parameters one by one to check for things like #3783
   //fc::variant params2 = producer_parameters_example(2);
   BOOST_REQUIRE_EQUAL( success(), push_action(N(alice1111111), N(regproducer), mvo()
                                               ("producer",  "alice1111111")
                                               ("producer_key", key )
                                               ("url", "http://block.two")
                                               ("location", 1)
                        )
   );
   info = get_producer_info( "alice1111111" );
   BOOST_REQUIRE_EQUAL( "alice1111111", info["owner"].as_string() );
   BOOST_REQUIRE_EQUAL( key, fc::crypto::public_key(info["producer_key"].as_string()) );
   BOOST_REQUIRE_EQUAL( "http://block.two", info["url"].as_string() );
   BOOST_REQUIRE_EQUAL( 1, info["location"].as_int64() );

   auto key2 =  fc::crypto::public_key( std::string("EOS5jnmSKrzdBHE9n8hw58y7yxFWBC8SNiG7m8S1crJH3KvAnf9o6") );
   BOOST_REQUIRE_EQUAL( success(), push_action(N(alice1111111), N(regproducer), mvo()
                                               ("producer",  "alice1111111")
                                               ("producer_key", key2 )
                                               ("url", "http://block.two")
                                               ("location", 2)
                        )
   );
   info = get_producer_info( "alice1111111" );
   BOOST_REQUIRE_EQUAL( "alice1111111", info["owner"].as_string() );
   BOOST_REQUIRE_EQUAL( key2, fc::crypto::public_key(info["producer_key"].as_string()) );
   BOOST_REQUIRE_EQUAL( "http://block.two", info["url"].as_string() );
   BOOST_REQUIRE_EQUAL( 2, info["location"].as_int64() );

   //unregister producer
   BOOST_REQUIRE_EQUAL( success(), push_action(N(alice1111111), N(unregprod), mvo()
                                               ("producer",  "alice1111111")
                        )
   );
   info = get_producer_info( "alice1111111" );
   //key should be empty
   BOOST_REQUIRE_EQUAL( fc::crypto::public_key(), fc::crypto::public_key(info["producer_key"].as_string()) );
   //everything else should stay the same
   BOOST_REQUIRE_EQUAL( "alice1111111", info["owner"].as_string() );
   BOOST_REQUIRE_EQUAL( 0, info["total_votes"].as_double() );
   BOOST_REQUIRE_EQUAL( "http://block.two", info["url"].as_string() );

   //unregister bob111111111 who is not a producer
   BOOST_REQUIRE_EQUAL( wasm_assert_msg( "producer not found" ),
                        push_action( N(bob111111111), N(unregprod), mvo()
                                     ("producer",  "bob111111111")
                        )
   );

} FC_LOG_AND_RETHROW()


BOOST_FIXTURE_TEST_CASE( vote_for_producer, eosio_system_tester, * boost::unit_test::tolerance(1e+5) ) try {
   cross_15_percent_threshold();

   issue( "alice1111111", core_from_string("1000.0000"),  config::system_account_name );
   fc::variant params = producer_parameters_example(1);
   BOOST_REQUIRE_EQUAL( success(), push_action( N(alice1111111), N(regproducer), mvo()
                                               ("producer",  "alice1111111")
                                               ("producer_key", get_public_key( N(alice1111111), "active") )
                                               ("url", "http://block.one")
                                               ("location", 0 )
                        )
   );
   auto prod = get_producer_info( "alice1111111" );
   BOOST_REQUIRE_EQUAL( "alice1111111", prod["owner"].as_string() );
   BOOST_REQUIRE_EQUAL( 0, prod["total_votes"].as_double() );
   BOOST_REQUIRE_EQUAL( "http://block.one", prod["url"].as_string() );

   issue( "bob111111111", core_from_string("2000.0000"),  config::system_account_name );
   issue( "carol1111111", core_from_string("3000.0000"),  config::system_account_name );

   //bob111111111 makes stake
   BOOST_REQUIRE_EQUAL( success(), stake( "bob111111111", core_from_string("11.0000"), core_from_string("0.1111") ) );
   BOOST_REQUIRE_EQUAL( core_from_string("1988.8889"), get_balance( "bob111111111" ) );
   REQUIRE_MATCHING_OBJECT( voter( "bob111111111", core_from_string("11.1111") ), get_voter_info( "bob111111111" ) );

   //bob111111111 votes for alice1111111
   BOOST_REQUIRE_EQUAL( success(), vote( N(bob111111111), { N(alice1111111) } ) );

   //check that producer parameters stay the same after voting
   prod = get_producer_info( "alice1111111" );
   BOOST_TEST_REQUIRE( stake2votes(core_from_string("11.1111")) == prod["total_votes"].as_double() );
   BOOST_REQUIRE_EQUAL( "alice1111111", prod["owner"].as_string() );
   BOOST_REQUIRE_EQUAL( "http://block.one", prod["url"].as_string() );

   //carol1111111 makes stake
   BOOST_REQUIRE_EQUAL( success(), stake( "carol1111111", core_from_string("22.0000"), core_from_string("0.2222") ) );
   REQUIRE_MATCHING_OBJECT( voter( "carol1111111", core_from_string("22.2222") ), get_voter_info( "carol1111111" ) );
   BOOST_REQUIRE_EQUAL( core_from_string("2977.7778"), get_balance( "carol1111111" ) );
   //carol1111111 votes for alice1111111
   BOOST_REQUIRE_EQUAL( success(), vote( N(carol1111111), { N(alice1111111) } ) );

   //new stake votes be added to alice1111111's total_votes
   prod = get_producer_info( "alice1111111" );
   BOOST_TEST_REQUIRE( stake2votes(core_from_string("33.3333")) == prod["total_votes"].as_double() );

   //bob111111111 increases his stake
   BOOST_REQUIRE_EQUAL( success(), stake( "bob111111111", core_from_string("33.0000"), core_from_string("0.3333") ) );
   //alice1111111 stake with transfer to bob111111111
   BOOST_REQUIRE_EQUAL( success(), stake_with_transfer( "alice1111111", "bob111111111", core_from_string("22.0000"), core_from_string("0.2222") ) );
   //should increase alice1111111's total_votes
   prod = get_producer_info( "alice1111111" );
   BOOST_TEST_REQUIRE( stake2votes(core_from_string("88.8888")) == prod["total_votes"].as_double() );

   //carol1111111 unstakes part of the stake
   BOOST_REQUIRE_EQUAL( success(), unstake( "carol1111111", core_from_string("2.0000"), core_from_string("0.0002")/*"2.0000 EOS", "0.0002 EOS"*/ ) );

   //should decrease alice1111111's total_votes
   prod = get_producer_info( "alice1111111" );
   wdump((prod));
   BOOST_TEST_REQUIRE( stake2votes(core_from_string("86.8886")) == prod["total_votes"].as_double() );

   //bob111111111 revokes his vote
   BOOST_REQUIRE_EQUAL( success(), vote( N(bob111111111), vector<account_name>() ) );

   //should decrease alice1111111's total_votes
   prod = get_producer_info( "alice1111111" );
   BOOST_TEST_REQUIRE( stake2votes(core_from_string("20.2220")) == prod["total_votes"].as_double() );
   //but eos should still be at stake
   BOOST_REQUIRE_EQUAL( core_from_string("1955.5556"), get_balance( "bob111111111" ) );

   //carol1111111 unstakes rest of eos
   BOOST_REQUIRE_EQUAL( success(), unstake( "carol1111111", core_from_string("20.0000"), core_from_string("0.2220") ) );
   //should decrease alice1111111's total_votes to zero
   prod = get_producer_info( "alice1111111" );
   BOOST_TEST_REQUIRE( 0.0 == prod["total_votes"].as_double() );

   //carol1111111 should receive funds in 3 days
   produce_block( fc::days(3) );
   produce_block();
   BOOST_REQUIRE_EQUAL( core_from_string("3000.0000"), get_balance( "carol1111111" ) );

} FC_LOG_AND_RETHROW()


BOOST_FIXTURE_TEST_CASE( unregistered_producer_voting, eosio_system_tester, * boost::unit_test::tolerance(1e+5) ) try {
   issue( "bob111111111", core_from_string("2000.0000"),  config::system_account_name );
   BOOST_REQUIRE_EQUAL( success(), stake( "bob111111111", core_from_string("13.0000"), core_from_string("0.5791") ) );
   REQUIRE_MATCHING_OBJECT( voter( "bob111111111", core_from_string("13.5791") ), get_voter_info( "bob111111111" ) );

   //bob111111111 should not be able to vote for alice1111111 who is not a producer
   BOOST_REQUIRE_EQUAL( wasm_assert_msg( "producer is not registered" ),
                        vote( N(bob111111111), { N(alice1111111) } ) );

   //alice1111111 registers as a producer
   issue( "alice1111111", core_from_string("1000.0000"),  config::system_account_name );
   fc::variant params = producer_parameters_example(1);
   BOOST_REQUIRE_EQUAL( success(), push_action( N(alice1111111), N(regproducer), mvo()
                                               ("producer",  "alice1111111")
                                               ("producer_key", get_public_key( N(alice1111111), "active") )
                                               ("url", "")
                                               ("location", 0)
                        )
   );
   //and then unregisters
   BOOST_REQUIRE_EQUAL( success(), push_action( N(alice1111111), N(unregprod), mvo()
                                               ("producer",  "alice1111111")
                        )
   );
   //key should be empty
   auto prod = get_producer_info( "alice1111111" );
   BOOST_REQUIRE_EQUAL( fc::crypto::public_key(), fc::crypto::public_key(prod["producer_key"].as_string()) );

   //bob111111111 should not be able to vote for alice1111111 who is an unregistered producer
   BOOST_REQUIRE_EQUAL( wasm_assert_msg( "producer is not currently registered" ),
                        vote( N(bob111111111), { N(alice1111111) } ) );

} FC_LOG_AND_RETHROW()


BOOST_FIXTURE_TEST_CASE( more_than_30_producer_voting, eosio_system_tester ) try {
   issue( "bob111111111", core_from_string("2000.0000"),  config::system_account_name );
   BOOST_REQUIRE_EQUAL( success(), stake( "bob111111111", core_from_string("13.0000"), core_from_string("0.5791") ) );
   REQUIRE_MATCHING_OBJECT( voter( "bob111111111", core_from_string("13.5791") ), get_voter_info( "bob111111111" ) );

   //bob111111111 should not be able to vote for alice1111111 who is not a producer
   BOOST_REQUIRE_EQUAL( wasm_assert_msg( "attempt to vote for too many producers" ),
                        vote( N(bob111111111), vector<account_name>(31, N(alice1111111)) ) );

} FC_LOG_AND_RETHROW()


BOOST_FIXTURE_TEST_CASE( vote_same_producer_30_times, eosio_system_tester ) try {
   issue( "bob111111111", core_from_string("2000.0000"),  config::system_account_name );
   BOOST_REQUIRE_EQUAL( success(), stake( "bob111111111", core_from_string("50.0000"), core_from_string("50.0000") ) );
   REQUIRE_MATCHING_OBJECT( voter( "bob111111111", core_from_string("100.0000") ), get_voter_info( "bob111111111" ) );

   //alice1111111 becomes a producer
   issue( "alice1111111", core_from_string("1000.0000"),  config::system_account_name );
   fc::variant params = producer_parameters_example(1);
   BOOST_REQUIRE_EQUAL( success(), push_action( N(alice1111111), N(regproducer), mvo()
                                               ("producer",  "alice1111111")
                                               ("producer_key", get_public_key(N(alice1111111), "active") )
                                               ("url", "")
                                               ("location", 0)
                        )
   );

   //bob111111111 should not be able to vote for alice1111111 who is not a producer
   BOOST_REQUIRE_EQUAL( wasm_assert_msg( "producer votes must be unique and sorted" ),
                        vote( N(bob111111111), vector<account_name>(30, N(alice1111111)) ) );

   auto prod = get_producer_info( "alice1111111" );
   BOOST_TEST_REQUIRE( 0 == prod["total_votes"].as_double() );

} FC_LOG_AND_RETHROW()


BOOST_FIXTURE_TEST_CASE( producer_keep_votes, eosio_system_tester, * boost::unit_test::tolerance(1e+5) ) try {
   issue( "alice1111111", core_from_string("1000.0000"),  config::system_account_name );
   fc::variant params = producer_parameters_example(1);
   vector<char> key = fc::raw::pack( get_public_key( N(alice1111111), "active" ) );
   BOOST_REQUIRE_EQUAL( success(), push_action( N(alice1111111), N(regproducer), mvo()
                                               ("producer",  "alice1111111")
                                               ("producer_key", get_public_key( N(alice1111111), "active") )
                                               ("url", "")
                                               ("location", 0)
                        )
   );

   //bob111111111 makes stake
   issue( "bob111111111", core_from_string("2000.0000"),  config::system_account_name );
   BOOST_REQUIRE_EQUAL( success(), stake( "bob111111111", core_from_string("13.0000"), core_from_string("0.5791") ) );
   REQUIRE_MATCHING_OBJECT( voter( "bob111111111", core_from_string("13.5791") ), get_voter_info( "bob111111111" ) );

   //bob111111111 votes for alice1111111
   BOOST_REQUIRE_EQUAL( success(), vote(N(bob111111111), { N(alice1111111) } ) );

   auto prod = get_producer_info( "alice1111111" );
   BOOST_TEST_REQUIRE( stake2votes(core_from_string("13.5791")) == prod["total_votes"].as_double() );

   //unregister producer
   BOOST_REQUIRE_EQUAL( success(), push_action(N(alice1111111), N(unregprod), mvo()
                                               ("producer",  "alice1111111")
                        )
   );
   prod = get_producer_info( "alice1111111" );
   //key should be empty
   BOOST_REQUIRE_EQUAL( fc::crypto::public_key(), fc::crypto::public_key(prod["producer_key"].as_string()) );
   //check parameters just in case
   //REQUIRE_MATCHING_OBJECT( params, prod["prefs"]);
   //votes should stay the same
   BOOST_TEST_REQUIRE( stake2votes(core_from_string("13.5791")), prod["total_votes"].as_double() );

   //regtister the same producer again
   params = producer_parameters_example(2);
   BOOST_REQUIRE_EQUAL( success(), push_action( N(alice1111111), N(regproducer), mvo()
                                               ("producer",  "alice1111111")
                                               ("producer_key", get_public_key( N(alice1111111), "active") )
                                               ("url", "")
                                               ("location", 0)
                        )
   );
   prod = get_producer_info( "alice1111111" );
   //votes should stay the same
   BOOST_TEST_REQUIRE( stake2votes(core_from_string("13.5791")), prod["total_votes"].as_double() );

   //change parameters
   params = producer_parameters_example(3);
   BOOST_REQUIRE_EQUAL( success(), push_action( N(alice1111111), N(regproducer), mvo()
                                               ("producer",  "alice1111111")
                                               ("producer_key", get_public_key( N(alice1111111), "active") )
                                               ("url","")
                                               ("location", 0)
                        )
   );
   prod = get_producer_info( "alice1111111" );
   //votes should stay the same
   BOOST_TEST_REQUIRE( stake2votes(core_from_string("13.5791")), prod["total_votes"].as_double() );
   //check parameters just in case
   //REQUIRE_MATCHING_OBJECT( params, prod["prefs"]);

} FC_LOG_AND_RETHROW()


BOOST_FIXTURE_TEST_CASE( vote_for_two_producers, eosio_system_tester, * boost::unit_test::tolerance(1e+5) ) try {
   //alice1111111 becomes a producer
   fc::variant params = producer_parameters_example(1);
   auto key = get_public_key( N(alice1111111), "active" );
   BOOST_REQUIRE_EQUAL( success(), push_action( N(alice1111111), N(regproducer), mvo()
                                               ("producer",  "alice1111111")
                                               ("producer_key", get_public_key( N(alice1111111), "active") )
                                               ("url","")
                                               ("location", 0)
                        )
   );
   //bob111111111 becomes a producer
   params = producer_parameters_example(2);
   key = get_public_key( N(bob111111111), "active" );
   BOOST_REQUIRE_EQUAL( success(), push_action( N(bob111111111), N(regproducer), mvo()
                                               ("producer",  "bob111111111")
                                               ("producer_key", get_public_key( N(alice1111111), "active") )
                                               ("url","")
                                               ("location", 0)
                        )
   );

   //carol1111111 votes for alice1111111 and bob111111111
   issue( "carol1111111", core_from_string("1000.0000"),  config::system_account_name );
   BOOST_REQUIRE_EQUAL( success(), stake( "carol1111111", core_from_string("15.0005"), core_from_string("5.0000") ) );
   BOOST_REQUIRE_EQUAL( success(), vote( N(carol1111111), { N(alice1111111), N(bob111111111) } ) );

   auto alice_info = get_producer_info( "alice1111111" );
   BOOST_TEST_REQUIRE( stake2votes(core_from_string("20.0005")) == alice_info["total_votes"].as_double() );
   auto bob_info = get_producer_info( "bob111111111" );
   BOOST_TEST_REQUIRE( stake2votes(core_from_string("20.0005")) == bob_info["total_votes"].as_double() );

   //carol1111111 votes for alice1111111 (but revokes vote for bob111111111)
   BOOST_REQUIRE_EQUAL( success(), vote( N(carol1111111), { N(alice1111111) } ) );

   alice_info = get_producer_info( "alice1111111" );
   BOOST_TEST_REQUIRE( stake2votes(core_from_string("20.0005")) == alice_info["total_votes"].as_double() );
   bob_info = get_producer_info( "bob111111111" );
   BOOST_TEST_REQUIRE( 0 == bob_info["total_votes"].as_double() );

   //alice1111111 votes for herself and bob111111111
   issue( "alice1111111", core_from_string("2.0000"),  config::system_account_name );
   BOOST_REQUIRE_EQUAL( success(), stake( "alice1111111", core_from_string("1.0000"), core_from_string("1.0000") ) );
   BOOST_REQUIRE_EQUAL( success(), vote(N(alice1111111), { N(alice1111111), N(bob111111111) } ) );

   alice_info = get_producer_info( "alice1111111" );
   BOOST_TEST_REQUIRE( stake2votes(core_from_string("22.0005")) == alice_info["total_votes"].as_double() );

   bob_info = get_producer_info( "bob111111111" );
   BOOST_TEST_REQUIRE( stake2votes(core_from_string("2.0000")) == bob_info["total_votes"].as_double() );

} FC_LOG_AND_RETHROW()


BOOST_FIXTURE_TEST_CASE( proxy_register_unregister_keeps_stake, eosio_system_tester ) try {
   //register proxy by first action for this user ever
   BOOST_REQUIRE_EQUAL( success(), push_action(N(alice1111111), N(regproxy), mvo()
                                               ("proxy",  "alice1111111")
                                               ("isproxy", true )
                        )
   );
   REQUIRE_MATCHING_OBJECT( proxy( "alice1111111" ), get_voter_info( "alice1111111" ) );

   //unregister proxy
   BOOST_REQUIRE_EQUAL( success(), push_action(N(alice1111111), N(regproxy), mvo()
                                               ("proxy",  "alice1111111")
                                               ("isproxy", false)
                        )
   );
   REQUIRE_MATCHING_OBJECT( voter( "alice1111111" ), get_voter_info( "alice1111111" ) );

   //stake and then register as a proxy
   issue( "bob111111111", core_from_string("1000.0000"),  config::system_account_name );
   BOOST_REQUIRE_EQUAL( success(), stake( "bob111111111", core_from_string("200.0002"), core_from_string("100.0001") ) );
   BOOST_REQUIRE_EQUAL( success(), push_action( N(bob111111111), N(regproxy), mvo()
                                               ("proxy",  "bob111111111")
                                               ("isproxy", true)
                        )
   );
   REQUIRE_MATCHING_OBJECT( proxy( "bob111111111" )( "staked", 3000003 ), get_voter_info( "bob111111111" ) );
   //unrgister and check that stake is still in place
   BOOST_REQUIRE_EQUAL( success(), push_action( N(bob111111111), N(regproxy), mvo()
                                               ("proxy",  "bob111111111")
                                               ("isproxy", false)
                        )
   );
   REQUIRE_MATCHING_OBJECT( voter( "bob111111111", core_from_string("300.0003") ), get_voter_info( "bob111111111" ) );

   //register as a proxy and then stake
   BOOST_REQUIRE_EQUAL( success(), push_action( N(carol1111111), N(regproxy), mvo()
                                               ("proxy",  "carol1111111")
                                               ("isproxy", true)
                        )
   );
   issue( "carol1111111", core_from_string("1000.0000"),  config::system_account_name );
   BOOST_REQUIRE_EQUAL( success(), stake( "carol1111111", core_from_string("246.0002"), core_from_string("531.0001") ) );
   //check that both proxy flag and stake a correct
   REQUIRE_MATCHING_OBJECT( proxy( "carol1111111" )( "staked", 7770003 ), get_voter_info( "carol1111111" ) );

   //unregister
   BOOST_REQUIRE_EQUAL( success(), push_action( N(carol1111111), N(regproxy), mvo()
                                                ("proxy",  "carol1111111")
                                                ("isproxy", false)
                        )
   );
   REQUIRE_MATCHING_OBJECT( voter( "carol1111111", core_from_string("777.0003") ), get_voter_info( "carol1111111" ) );

} FC_LOG_AND_RETHROW()


BOOST_FIXTURE_TEST_CASE( proxy_stake_unstake_keeps_proxy_flag, eosio_system_tester ) try {
   cross_15_percent_threshold();

   BOOST_REQUIRE_EQUAL( success(), push_action( N(alice1111111), N(regproxy), mvo()
                                               ("proxy",  "alice1111111")
                                               ("isproxy", true)
                        )
   );
   issue( "alice1111111", core_from_string("1000.0000"),  config::system_account_name );
   REQUIRE_MATCHING_OBJECT( proxy( "alice1111111" ), get_voter_info( "alice1111111" ) );

   //stake
   BOOST_REQUIRE_EQUAL( success(), stake( "alice1111111", core_from_string("100.0000"), core_from_string("50.0000") ) );
   //check that account is still a proxy
   REQUIRE_MATCHING_OBJECT( proxy( "alice1111111" )( "staked", 1500000 ), get_voter_info( "alice1111111" ) );

   //stake more
   BOOST_REQUIRE_EQUAL( success(), stake( "alice1111111", core_from_string("30.0000"), core_from_string("20.0000") ) );
   //check that account is still a proxy
   REQUIRE_MATCHING_OBJECT( proxy( "alice1111111" )("staked", 2000000 ), get_voter_info( "alice1111111" ) );

   //unstake more
   BOOST_REQUIRE_EQUAL( success(), unstake( "alice1111111", core_from_string("65.0000"), core_from_string("35.0000") ) );
   REQUIRE_MATCHING_OBJECT( proxy( "alice1111111" )("staked", 1000000 ), get_voter_info( "alice1111111" ) );

   //unstake the rest
   BOOST_REQUIRE_EQUAL( success(), unstake( "alice1111111", core_from_string("65.0000"), core_from_string("35.0000") ) );
   REQUIRE_MATCHING_OBJECT( proxy( "alice1111111" )( "staked", 0 ), get_voter_info( "alice1111111" ) );

} FC_LOG_AND_RETHROW()


BOOST_FIXTURE_TEST_CASE( proxy_actions_affect_producers, eosio_system_tester, * boost::unit_test::tolerance(1e+5) ) try {
   cross_15_percent_threshold();

   create_accounts_with_resources( {  N(defproducer1), N(defproducer2), N(defproducer3) } );
   BOOST_REQUIRE_EQUAL( success(), regproducer( "defproducer1", 1) );
   BOOST_REQUIRE_EQUAL( success(), regproducer( "defproducer2", 2) );
   BOOST_REQUIRE_EQUAL( success(), regproducer( "defproducer3", 3) );

   //register as a proxy
   BOOST_REQUIRE_EQUAL( success(), push_action( N(alice1111111), N(regproxy), mvo()
                                                ("proxy",  "alice1111111")
                                                ("isproxy", true)
                        )
   );

   //accumulate proxied votes
   issue( "bob111111111", core_from_string("1000.0000"),  config::system_account_name );
   BOOST_REQUIRE_EQUAL( success(), stake( "bob111111111", core_from_string("100.0002"), core_from_string("50.0001") ) );
   BOOST_REQUIRE_EQUAL( success(), vote(N(bob111111111), vector<account_name>(), N(alice1111111) ) );
   REQUIRE_MATCHING_OBJECT( proxy( "alice1111111" )( "proxied_vote_weight", stake2votes(core_from_string("150.0003")) ), get_voter_info( "alice1111111" ) );

   //vote for producers
   BOOST_REQUIRE_EQUAL( success(), vote(N(alice1111111), { N(defproducer1), N(defproducer2) } ) );
   BOOST_TEST_REQUIRE( stake2votes(core_from_string("150.0003")) == get_producer_info( "defproducer1" )["total_votes"].as_double() );
   BOOST_TEST_REQUIRE( stake2votes(core_from_string("150.0003")) == get_producer_info( "defproducer2" )["total_votes"].as_double() );
   BOOST_TEST_REQUIRE( 0 == get_producer_info( "defproducer3" )["total_votes"].as_double() );

   //vote for another producers
   BOOST_REQUIRE_EQUAL( success(), vote( N(alice1111111), { N(defproducer1), N(defproducer3) } ) );
   BOOST_TEST_REQUIRE( stake2votes(core_from_string("150.0003")) == get_producer_info( "defproducer1" )["total_votes"].as_double() );
   BOOST_REQUIRE_EQUAL( 0, get_producer_info( "defproducer2" )["total_votes"].as_double() );
   BOOST_TEST_REQUIRE( stake2votes(core_from_string("150.0003")) == get_producer_info( "defproducer3" )["total_votes"].as_double() );

   //unregister proxy
   BOOST_REQUIRE_EQUAL( success(), push_action( N(alice1111111), N(regproxy), mvo()
                                                ("proxy",  "alice1111111")
                                                ("isproxy", false)
                        )
   );
   //REQUIRE_MATCHING_OBJECT( voter( "alice1111111" )( "proxied_vote_weight", stake2votes(core_from_string("150.0003")) ), get_voter_info( "alice1111111" ) );
   BOOST_REQUIRE_EQUAL( 0, get_producer_info( "defproducer1" )["total_votes"].as_double() );
   BOOST_REQUIRE_EQUAL( 0, get_producer_info( "defproducer2" )["total_votes"].as_double() );
   BOOST_REQUIRE_EQUAL( 0, get_producer_info( "defproducer3" )["total_votes"].as_double() );

   //register proxy again
   BOOST_REQUIRE_EQUAL( success(), push_action( N(alice1111111), N(regproxy), mvo()
                                                ("proxy",  "alice1111111")
                                                ("isproxy", true)
                        )
   );
   BOOST_TEST_REQUIRE( stake2votes(core_from_string("150.0003")) == get_producer_info( "defproducer1" )["total_votes"].as_double() );
   BOOST_REQUIRE_EQUAL( 0, get_producer_info( "defproducer2" )["total_votes"].as_double() );
   BOOST_TEST_REQUIRE( stake2votes(core_from_string("150.0003")) == get_producer_info( "defproducer3" )["total_votes"].as_double() );

   //stake increase by proxy itself affects producers
   issue( "alice1111111", core_from_string("1000.0000"),  config::system_account_name );
   BOOST_REQUIRE_EQUAL( success(), stake( "alice1111111", core_from_string("30.0001"), core_from_string("20.0001") ) );
   BOOST_REQUIRE_EQUAL( stake2votes(core_from_string("200.0005")), get_producer_info( "defproducer1" )["total_votes"].as_double() );
   BOOST_REQUIRE_EQUAL( 0, get_producer_info( "defproducer2" )["total_votes"].as_double() );
   BOOST_REQUIRE_EQUAL( stake2votes(core_from_string("200.0005")), get_producer_info( "defproducer3" )["total_votes"].as_double() );

   //stake decrease by proxy itself affects producers
   BOOST_REQUIRE_EQUAL( success(), unstake( "alice1111111", core_from_string("10.0001"), core_from_string("10.0001") ) );
   BOOST_TEST_REQUIRE( stake2votes(core_from_string("180.0003")) == get_producer_info( "defproducer1" )["total_votes"].as_double() );
   BOOST_REQUIRE_EQUAL( 0, get_producer_info( "defproducer2" )["total_votes"].as_double() );
   BOOST_TEST_REQUIRE( stake2votes(core_from_string("180.0003")) == get_producer_info( "defproducer3" )["total_votes"].as_double() );

} FC_LOG_AND_RETHROW()

BOOST_FIXTURE_TEST_CASE(producer_pay, eosio_system_tester, * boost::unit_test::tolerance(1e-10)) try {

   const double continuous_rate = 4.879 / 100.;
   const double usecs_per_year  = 52 * 7 * 24 * 3600 * 1000000ll;
   const double secs_per_year   = 52 * 7 * 24 * 3600;


   const asset large_asset = core_from_string("80.0000");
   create_account_with_resources( N(defproducera), config::system_account_name, core_from_string("1.0000"), false, large_asset, large_asset );
   create_account_with_resources( N(defproducerb), config::system_account_name, core_from_string("1.0000"), false, large_asset, large_asset );
   create_account_with_resources( N(defproducerc), config::system_account_name, core_from_string("1.0000"), false, large_asset, large_asset );

   create_account_with_resources( N(producvotera), config::system_account_name, core_from_string("1.0000"), false, large_asset, large_asset );
   create_account_with_resources( N(producvoterb), config::system_account_name, core_from_string("1.0000"), false, large_asset, large_asset );

   BOOST_REQUIRE_EQUAL(success(), regproducer(N(defproducera)));
   auto prod = get_producer_info( N(defproducera) );
   BOOST_REQUIRE_EQUAL("defproducera", prod["owner"].as_string());
   BOOST_REQUIRE_EQUAL(0, prod["total_votes"].as_double());

   transfer( config::system_account_name, "producvotera", core_from_string("400000000.0000"), config::system_account_name);
   BOOST_REQUIRE_EQUAL(success(), stake("producvotera", core_from_string("100000000.0000"), core_from_string("100000000.0000")));
   BOOST_REQUIRE_EQUAL(success(), vote( N(producvotera), { N(defproducera) }));

   // defproducera is the only active producer
   // produce enough blocks so new schedule kicks in and defproducera produces some blocks
   {
      produce_blocks(50);

      const auto     initial_global_state      = get_global_state();
      const uint64_t initial_claim_time        = initial_global_state["last_pervote_bucket_fill"].as_uint64();
      const int64_t  initial_pervote_bucket    = initial_global_state["pervote_bucket"].as<int64_t>();
      const int64_t  initial_perblock_bucket   = initial_global_state["perblock_bucket"].as<int64_t>();
      const int64_t  initial_savings           = get_balance(N(eosio.saving)).get_amount();
      const uint32_t initial_tot_unpaid_blocks = initial_global_state["total_unpaid_blocks"].as<uint32_t>();

      prod = get_producer_info("defproducera");
      const uint32_t unpaid_blocks = prod["unpaid_blocks"].as<uint32_t>();
      BOOST_REQUIRE(1 < unpaid_blocks);
      BOOST_REQUIRE_EQUAL(0, prod["last_claim_time"].as<uint64_t>());

      BOOST_REQUIRE_EQUAL(initial_tot_unpaid_blocks, unpaid_blocks);

      const asset initial_supply  = get_token_supply();
      const asset initial_balance = get_balance(N(defproducera));

      BOOST_REQUIRE_EQUAL(success(), push_action(N(defproducera), N(claimrewards), mvo()("owner", "defproducera")));

      const auto     global_state      = get_global_state();
      const uint64_t claim_time        = global_state["last_pervote_bucket_fill"].as_uint64();
      const int64_t  pervote_bucket    = global_state["pervote_bucket"].as<int64_t>();
      const int64_t  perblock_bucket   = global_state["perblock_bucket"].as<int64_t>();
      const int64_t  savings           = get_balance(N(eosio.saving)).get_amount();
      const uint32_t tot_unpaid_blocks = global_state["total_unpaid_blocks"].as<uint32_t>();

      prod = get_producer_info("defproducera");
      BOOST_REQUIRE_EQUAL(1, prod["unpaid_blocks"].as<uint32_t>());
      BOOST_REQUIRE_EQUAL(1, tot_unpaid_blocks);
      const asset supply  = get_token_supply();
      const asset balance = get_balance(N(defproducera));

      BOOST_REQUIRE_EQUAL(claim_time, prod["last_claim_time"].as<uint64_t>());

      auto usecs_between_fills = claim_time - initial_claim_time;
      int32_t secs_between_fills = usecs_between_fills/1000000;

      BOOST_REQUIRE_EQUAL(0, initial_savings);
      BOOST_REQUIRE_EQUAL(0, initial_perblock_bucket);
      BOOST_REQUIRE_EQUAL(0, initial_pervote_bucket);

      BOOST_REQUIRE_EQUAL(int64_t( ( initial_supply.get_amount() * double(secs_between_fills) * continuous_rate ) / secs_per_year ),
                          supply.get_amount() - initial_supply.get_amount());
      BOOST_REQUIRE_EQUAL(int64_t( ( initial_supply.get_amount() * double(secs_between_fills) * (4.   * continuous_rate/ 5.) / secs_per_year ) ),
                          savings - initial_savings);
      BOOST_REQUIRE_EQUAL(int64_t( ( initial_supply.get_amount() * double(secs_between_fills) * (0.25 * continuous_rate/ 5.) / secs_per_year ) ),
                          balance.get_amount() - initial_balance.get_amount());

      int64_t from_perblock_bucket = int64_t( initial_supply.get_amount() * double(secs_between_fills) * (0.25 * continuous_rate/ 5.) / secs_per_year ) ;
      int64_t from_pervote_bucket  = int64_t( initial_supply.get_amount() * double(secs_between_fills) * (0.75 * continuous_rate/ 5.) / secs_per_year ) ;


      if (from_pervote_bucket >= 100 * 10000) {
         BOOST_REQUIRE_EQUAL(from_perblock_bucket + from_pervote_bucket, balance.get_amount() - initial_balance.get_amount());
         BOOST_REQUIRE_EQUAL(0, pervote_bucket);
      } else {
         BOOST_REQUIRE_EQUAL(from_perblock_bucket, balance.get_amount() - initial_balance.get_amount());
         BOOST_REQUIRE_EQUAL(from_pervote_bucket, pervote_bucket);
      }
   }

   {
      BOOST_REQUIRE_EQUAL(wasm_assert_msg("already claimed rewards within past day"),
                          push_action(N(defproducera), N(claimrewards), mvo()("owner", "defproducera")));
   }

   // defproducera waits for 23 hours and 55 minutes, can't claim rewards yet
   {
      produce_block(fc::seconds(23 * 3600 + 55 * 60));
      BOOST_REQUIRE_EQUAL(wasm_assert_msg("already claimed rewards within past day"),
                          push_action(N(defproducera), N(claimrewards), mvo()("owner", "defproducera")));
   }

   // wait 5 more minutes, defproducera can now claim rewards again
   {
      produce_block(fc::seconds(5 * 60));

      const auto     initial_global_state      = get_global_state();
      const uint64_t initial_claim_time        = initial_global_state["last_pervote_bucket_fill"].as_uint64();
      const int64_t  initial_pervote_bucket    = initial_global_state["pervote_bucket"].as<int64_t>();
      const int64_t  initial_perblock_bucket   = initial_global_state["perblock_bucket"].as<int64_t>();
      const int64_t  initial_savings           = get_balance(N(eosio.saving)).get_amount();
      const uint32_t initial_tot_unpaid_blocks = initial_global_state["total_unpaid_blocks"].as<uint32_t>();
      const double   initial_tot_vote_weight   = initial_global_state["total_producer_vote_weight"].as<double>();

      prod = get_producer_info("defproducera");
      const uint32_t unpaid_blocks = prod["unpaid_blocks"].as<uint32_t>();
      BOOST_REQUIRE(1 < unpaid_blocks);
      BOOST_REQUIRE_EQUAL(initial_tot_unpaid_blocks, unpaid_blocks);
      BOOST_REQUIRE(0 < prod["total_votes"].as<double>());
      BOOST_TEST(initial_tot_vote_weight, prod["total_votes"].as<double>());
      BOOST_REQUIRE(0 < prod["last_claim_time"].as<uint64_t>());

      BOOST_REQUIRE_EQUAL(initial_tot_unpaid_blocks, unpaid_blocks);

      const asset initial_supply  = get_token_supply();
      const asset initial_balance = get_balance(N(defproducera));

      BOOST_REQUIRE_EQUAL(success(), push_action(N(defproducera), N(claimrewards), mvo()("owner", "defproducera")));

      const auto global_state          = get_global_state();
      const uint64_t claim_time        = global_state["last_pervote_bucket_fill"].as_uint64();
      const int64_t  pervote_bucket    = global_state["pervote_bucket"].as<int64_t>();
      const int64_t  perblock_bucket   = global_state["perblock_bucket"].as<int64_t>();
      const int64_t  savings           = get_balance(N(eosio.saving)).get_amount();
      const uint32_t tot_unpaid_blocks = global_state["total_unpaid_blocks"].as<uint32_t>();

      prod = get_producer_info("defproducera");
      BOOST_REQUIRE_EQUAL(1, prod["unpaid_blocks"].as<uint32_t>());
      BOOST_REQUIRE_EQUAL(1, tot_unpaid_blocks);
      const asset supply  = get_token_supply();
      const asset balance = get_balance(N(defproducera));

      BOOST_REQUIRE_EQUAL(claim_time, prod["last_claim_time"].as<uint64_t>());
      auto usecs_between_fills = claim_time - initial_claim_time;

      BOOST_REQUIRE_EQUAL(int64_t( ( double(initial_supply.get_amount()) * double(usecs_between_fills) * continuous_rate / usecs_per_year ) ),
                          supply.get_amount() - initial_supply.get_amount());
      BOOST_REQUIRE_EQUAL( (supply.get_amount() - initial_supply.get_amount()) - (supply.get_amount() - initial_supply.get_amount()) / 5,
                          savings - initial_savings);

      int64_t to_producer        = int64_t( (double(initial_supply.get_amount()) * double(usecs_between_fills) * continuous_rate) / usecs_per_year ) / 5;
      int64_t to_perblock_bucket = to_producer / 4;
      int64_t to_pervote_bucket  = to_producer - to_perblock_bucket;

      if (to_pervote_bucket + initial_pervote_bucket >= 100 * 10000) {
         BOOST_REQUIRE_EQUAL(to_perblock_bucket + to_pervote_bucket + initial_pervote_bucket, balance.get_amount() - initial_balance.get_amount());
         BOOST_REQUIRE_EQUAL(0, pervote_bucket);
      } else {
         BOOST_REQUIRE_EQUAL(to_perblock_bucket, balance.get_amount() - initial_balance.get_amount());
         BOOST_REQUIRE_EQUAL(to_pervote_bucket + initial_pervote_bucket, pervote_bucket);
      }
   }

   // defproducerb tries to claim rewards but he's not on the list
   {
      BOOST_REQUIRE_EQUAL(wasm_assert_msg("unable to find key"),
                          push_action(N(defproducerb), N(claimrewards), mvo()("owner", "defproducerb")));
   }

   // test stability over a year
   {
      regproducer(N(defproducerb));
      regproducer(N(defproducerc));
      const asset   initial_supply  = get_token_supply();
      const int64_t initial_savings = get_balance(N(eosio.saving)).get_amount();
      for (uint32_t i = 0; i < 7 * 52; ++i) {
         produce_block(fc::seconds(8 * 3600));
         BOOST_REQUIRE_EQUAL(success(), push_action(N(defproducerc), N(claimrewards), mvo()("owner", "defproducerc")));
         produce_block(fc::seconds(8 * 3600));
         BOOST_REQUIRE_EQUAL(success(), push_action(N(defproducerb), N(claimrewards), mvo()("owner", "defproducerb")));
         produce_block(fc::seconds(8 * 3600));
         BOOST_REQUIRE_EQUAL(success(), push_action(N(defproducera), N(claimrewards), mvo()("owner", "defproducera")));
      }
      const asset   supply  = get_token_supply();
      const int64_t savings = get_balance(N(eosio.saving)).get_amount();
      // Amount issued per year is very close to the 5% inflation target. Small difference (500 tokens out of 50'000'000 issued)
      // is due to compounding every 8 hours in this test as opposed to theoretical continuous compounding
      BOOST_REQUIRE(500 * 10000 > int64_t(double(initial_supply.get_amount()) * double(0.05)) - (supply.get_amount() - initial_supply.get_amount()));
      BOOST_REQUIRE(500 * 10000 > int64_t(double(initial_supply.get_amount()) * double(0.04)) - (savings - initial_savings));
   }
} FC_LOG_AND_RETHROW()


BOOST_FIXTURE_TEST_CASE(multiple_producer_pay, eosio_system_tester, * boost::unit_test::tolerance(1e-10)) try {

   auto within_one = [](int64_t a, int64_t b) -> bool { return std::abs( a - b ) <= 1; };

   const int64_t secs_per_year  = 52 * 7 * 24 * 3600;
   const double  usecs_per_year = secs_per_year * 1000000;
   const double  cont_rate      = 4.879/100.;

   const asset net = core_from_string("80.0000");
   const asset cpu = core_from_string("80.0000");
   const std::vector<account_name> voters = { N(producvotera), N(producvoterb), N(producvoterc), N(producvoterd) };
   for (const auto& v: voters) {
      create_account_with_resources( v, config::system_account_name, core_from_string("1.0000"), false, net, cpu );
      transfer( config::system_account_name, v, core_from_string("100000000.0000"), config::system_account_name );
      BOOST_REQUIRE_EQUAL(success(), stake(v, core_from_string("30000000.0000"), core_from_string("30000000.0000")) );
   }

   // create accounts {defproducera, defproducerb, ..., defproducerz, abcproducera, ..., defproducern} and register as producers
   std::vector<account_name> producer_names;
   {
      producer_names.reserve('z' - 'a' + 1);
      {
         const std::string root("defproducer");
         for ( char c = 'a'; c <= 'z'; ++c ) {
            producer_names.emplace_back(root + std::string(1, c));
         }
      }
      {
         const std::string root("abcproducer");
         for ( char c = 'a'; c <= 'n'; ++c ) {
            producer_names.emplace_back(root + std::string(1, c));
         }
      }
      setup_producer_accounts(producer_names);
      for (const auto& p: producer_names) {
         BOOST_REQUIRE_EQUAL( success(), regproducer(p) );
         produce_blocks(1);
         ilog( "------ get pro----------" );
         wdump((p));
         BOOST_TEST(0 == get_producer_info(p)["total_votes"].as<double>());
      }
   }

   // producvotera votes for defproducera ... defproducerj
   // producvoterb votes for defproducera ... defproduceru
   // producvoterc votes for defproducera ... defproducerz
   // producvoterd votes for abcproducera ... abcproducern
   {
      BOOST_REQUIRE_EQUAL(success(), vote(N(producvotera), vector<account_name>(producer_names.begin(), producer_names.begin()+10)));
      BOOST_REQUIRE_EQUAL(success(), vote(N(producvoterb), vector<account_name>(producer_names.begin(), producer_names.begin()+21)));
      BOOST_REQUIRE_EQUAL(success(), vote(N(producvoterc), vector<account_name>(producer_names.begin(), producer_names.begin()+26)));
      BOOST_REQUIRE_EQUAL(success(), vote(N(producvoterd), vector<account_name>(producer_names.begin()+26, producer_names.end())));
   }

   {
      auto proda = get_producer_info( N(defproducera) );
      auto prodj = get_producer_info( N(defproducerj) );
      auto prodk = get_producer_info( N(defproducerk) );
      auto produ = get_producer_info( N(defproduceru) );
      auto prodv = get_producer_info( N(defproducerv) );
      auto prodz = get_producer_info( N(defproducerz) );

      BOOST_REQUIRE (0 == proda["unpaid_blocks"].as<uint32_t>() && 0 == prodz["unpaid_blocks"].as<uint32_t>());
      BOOST_REQUIRE (0 == proda["last_claim_time"].as<uint64_t>() && 0 == prodz["last_claim_time"].as<uint64_t>());

      // check vote ratios
      BOOST_REQUIRE ( 0 < proda["total_votes"].as<double>() && 0 < prodz["total_votes"].as<double>() );
      BOOST_TEST( proda["total_votes"].as<double>() == prodj["total_votes"].as<double>() );
      BOOST_TEST( prodk["total_votes"].as<double>() == produ["total_votes"].as<double>() );
      BOOST_TEST( prodv["total_votes"].as<double>() == prodz["total_votes"].as<double>() );
      BOOST_TEST( 2 * proda["total_votes"].as<double>() == 3 * produ["total_votes"].as<double>() );
      BOOST_TEST( proda["total_votes"].as<double>() ==  3 * prodz["total_votes"].as<double>() );
   }

   // give a chance for everyone to produce blocks
   {
      produce_blocks(23 * 12 + 20);
      bool all_21_produced = true;
      for (uint32_t i = 0; i < 21; ++i) {
         if (0 == get_producer_info(producer_names[i])["unpaid_blocks"].as<uint32_t>()) {
            all_21_produced = false;
         }
      }
      bool rest_didnt_produce = true;
      for (uint32_t i = 21; i < producer_names.size(); ++i) {
         if (0 < get_producer_info(producer_names[i])["unpaid_blocks"].as<uint32_t>()) {
            rest_didnt_produce = false;
         }
      }
      BOOST_REQUIRE(all_21_produced && rest_didnt_produce);
   }

   std::vector<double> vote_shares(producer_names.size());
   {
      double total_votes = 0;
      for (uint32_t i = 0; i < producer_names.size(); ++i) {
         vote_shares[i] = get_producer_info(producer_names[i])["total_votes"].as<double>();
         total_votes += vote_shares[i];
      }
      BOOST_TEST(total_votes == get_global_state()["total_producer_vote_weight"].as<double>());
      std::for_each(vote_shares.begin(), vote_shares.end(), [total_votes](double& x) { x /= total_votes; });

      BOOST_TEST(double(1) == std::accumulate(vote_shares.begin(), vote_shares.end(), double(0)));
      BOOST_TEST(double(3./71.) == vote_shares.front());
      BOOST_TEST(double(1./71.) == vote_shares.back());
   }

   {
      const uint32_t prod_index = 2;
      const auto prod_name = producer_names[prod_index];

      const auto     initial_global_state      = get_global_state();
      const uint64_t initial_claim_time        = initial_global_state["last_pervote_bucket_fill"].as_uint64();
      const int64_t  initial_pervote_bucket    = initial_global_state["pervote_bucket"].as<int64_t>();
      const int64_t  initial_perblock_bucket   = initial_global_state["perblock_bucket"].as<int64_t>();
      const int64_t  initial_savings           = get_balance(N(eosio.saving)).get_amount();
      const uint32_t initial_tot_unpaid_blocks = initial_global_state["total_unpaid_blocks"].as<uint32_t>();
      const asset    initial_supply            = get_token_supply();
      const asset    initial_bpay_balance      = get_balance(N(eosio.bpay));
      const asset    initial_vpay_balance      = get_balance(N(eosio.vpay));
      const asset    initial_balance           = get_balance(prod_name);
      const uint32_t initial_unpaid_blocks     = get_producer_info(prod_name)["unpaid_blocks"].as<uint32_t>();

      BOOST_REQUIRE_EQUAL(success(), push_action(prod_name, N(claimrewards), mvo()("owner", prod_name)));

      const auto     global_state      = get_global_state();
      const uint64_t claim_time        = global_state["last_pervote_bucket_fill"].as_uint64();
      const int64_t  pervote_bucket    = global_state["pervote_bucket"].as<int64_t>();
      const int64_t  perblock_bucket   = global_state["perblock_bucket"].as<int64_t>();
      const int64_t  savings           = get_balance(N(eosio.saving)).get_amount();
      const uint32_t tot_unpaid_blocks = global_state["total_unpaid_blocks"].as<uint32_t>();
      const asset    supply            = get_token_supply();
      const asset    bpay_balance      = get_balance(N(eosio.bpay));
      const asset    vpay_balance      = get_balance(N(eosio.vpay));
      const asset    balance           = get_balance(prod_name);
      const uint32_t unpaid_blocks     = get_producer_info(prod_name)["unpaid_blocks"].as<uint32_t>();

      const uint64_t usecs_between_fills = claim_time - initial_claim_time;
      const int32_t secs_between_fills = static_cast<int32_t>(usecs_between_fills / 1000000);

      const double expected_supply_growth = initial_supply.get_amount() * double(usecs_between_fills) * cont_rate / usecs_per_year;
      BOOST_REQUIRE_EQUAL( int64_t(expected_supply_growth), supply.get_amount() - initial_supply.get_amount() );

      BOOST_REQUIRE_EQUAL( int64_t(expected_supply_growth) - int64_t(expected_supply_growth)/5, savings - initial_savings );

      const int64_t expected_perblock_bucket = int64_t( double(initial_supply.get_amount()) * double(usecs_between_fills) * (0.25 * cont_rate/ 5.) / usecs_per_year );
      const int64_t expected_pervote_bucket  = int64_t( double(initial_supply.get_amount()) * double(usecs_between_fills) * (0.75 * cont_rate/ 5.) / usecs_per_year );

      const int64_t from_perblock_bucket = initial_unpaid_blocks * expected_perblock_bucket / initial_tot_unpaid_blocks ;
      const int64_t from_pervote_bucket  = int64_t( vote_shares[prod_index] * expected_pervote_bucket);

      BOOST_REQUIRE( 1 >= abs(int32_t(initial_tot_unpaid_blocks - tot_unpaid_blocks) - int32_t(initial_unpaid_blocks - unpaid_blocks)) );

      if (from_pervote_bucket >= 100 * 10000) {
         BOOST_REQUIRE( within_one( from_perblock_bucket + from_pervote_bucket, balance.get_amount() - initial_balance.get_amount() ) );
         BOOST_REQUIRE( within_one( expected_pervote_bucket - from_pervote_bucket, pervote_bucket ) );
      } else {
         BOOST_REQUIRE( within_one( from_perblock_bucket, balance.get_amount() - initial_balance.get_amount() ) );
         BOOST_REQUIRE( within_one( expected_pervote_bucket, pervote_bucket ) );
         BOOST_REQUIRE( within_one( expected_pervote_bucket, vpay_balance.get_amount() ) );
         BOOST_REQUIRE( within_one( perblock_bucket, bpay_balance.get_amount() ) );
      }

      produce_blocks(5);

      BOOST_REQUIRE_EQUAL(wasm_assert_msg("already claimed rewards within past day"),
                          push_action(prod_name, N(claimrewards), mvo()("owner", prod_name)));
   }

   {
      const uint32_t prod_index = 23;
      const auto prod_name = producer_names[prod_index];
      BOOST_REQUIRE_EQUAL(success(),
                          push_action(prod_name, N(claimrewards), mvo()("owner", prod_name)));
      BOOST_REQUIRE_EQUAL(0, get_balance(prod_name).get_amount());
      BOOST_REQUIRE_EQUAL(wasm_assert_msg("already claimed rewards within past day"),
                          push_action(prod_name, N(claimrewards), mvo()("owner", prod_name)));
   }

   // Wait for 23 hours. By now, pervote_bucket has grown enough
   // that a producer's share is more than 100 tokens.
   produce_block(fc::seconds(23 * 3600));

   {
      const uint32_t prod_index = 15;
      const auto prod_name = producer_names[prod_index];

      const auto     initial_global_state      = get_global_state();
      const uint64_t initial_claim_time        = initial_global_state["last_pervote_bucket_fill"].as_uint64();
      const int64_t  initial_pervote_bucket    = initial_global_state["pervote_bucket"].as<int64_t>();
      const int64_t  initial_perblock_bucket   = initial_global_state["perblock_bucket"].as<int64_t>();
      const int64_t  initial_savings           = get_balance(N(eosio.saving)).get_amount();
      const uint32_t initial_tot_unpaid_blocks = initial_global_state["total_unpaid_blocks"].as<uint32_t>();
      const asset    initial_supply            = get_token_supply();
      const asset    initial_bpay_balance      = get_balance(N(eosio.bpay));
      const asset    initial_vpay_balance      = get_balance(N(eosio.vpay));
      const asset    initial_balance           = get_balance(prod_name);
      const uint32_t initial_unpaid_blocks     = get_producer_info(prod_name)["unpaid_blocks"].as<uint32_t>();

      BOOST_REQUIRE_EQUAL(success(), push_action(prod_name, N(claimrewards), mvo()("owner", prod_name)));

      const auto     global_state      = get_global_state();
      const uint64_t claim_time        = global_state["last_pervote_bucket_fill"].as_uint64();
      const int64_t  pervote_bucket    = global_state["pervote_bucket"].as<int64_t>();
      const int64_t  perblock_bucket   = global_state["perblock_bucket"].as<int64_t>();
      const int64_t  savings           = get_balance(N(eosio.saving)).get_amount();
      const uint32_t tot_unpaid_blocks = global_state["total_unpaid_blocks"].as<uint32_t>();
      const asset    supply            = get_token_supply();
      const asset    bpay_balance      = get_balance(N(eosio.bpay));
      const asset    vpay_balance      = get_balance(N(eosio.vpay));
      const asset    balance           = get_balance(prod_name);
      const uint32_t unpaid_blocks     = get_producer_info(prod_name)["unpaid_blocks"].as<uint32_t>();

      const uint64_t usecs_between_fills = claim_time - initial_claim_time;

      const double expected_supply_growth = initial_supply.get_amount() * double(usecs_between_fills) * cont_rate / usecs_per_year;
      BOOST_REQUIRE_EQUAL( int64_t(expected_supply_growth), supply.get_amount() - initial_supply.get_amount() );
      BOOST_REQUIRE_EQUAL( int64_t(expected_supply_growth) - int64_t(expected_supply_growth)/5, savings - initial_savings );

      const int64_t expected_perblock_bucket = int64_t( double(initial_supply.get_amount()) * double(usecs_between_fills) * (0.25 * cont_rate/ 5.) / usecs_per_year )
                                               + initial_perblock_bucket;
      const int64_t expected_pervote_bucket  = int64_t( double(initial_supply.get_amount()) * double(usecs_between_fills) * (0.75 * cont_rate/ 5.) / usecs_per_year )
                                               + initial_pervote_bucket;
      const int64_t from_perblock_bucket = initial_unpaid_blocks * expected_perblock_bucket / initial_tot_unpaid_blocks ;
      const int64_t from_pervote_bucket  = int64_t( vote_shares[prod_index] * expected_pervote_bucket);

      BOOST_REQUIRE( 1 >= abs(int32_t(initial_tot_unpaid_blocks - tot_unpaid_blocks) - int32_t(initial_unpaid_blocks - unpaid_blocks)) );
      if (from_pervote_bucket >= 100 * 10000) {
         BOOST_REQUIRE( within_one( from_perblock_bucket + from_pervote_bucket, balance.get_amount() - initial_balance.get_amount() ) );
         BOOST_REQUIRE( within_one( expected_pervote_bucket - from_pervote_bucket, pervote_bucket ) );
         BOOST_REQUIRE( within_one( expected_pervote_bucket - from_pervote_bucket, vpay_balance.get_amount() ) );
         BOOST_REQUIRE( within_one( expected_perblock_bucket - from_perblock_bucket, perblock_bucket ) );
         BOOST_REQUIRE( within_one( expected_perblock_bucket - from_perblock_bucket, bpay_balance.get_amount() ) );
      } else {
         BOOST_REQUIRE( within_one( from_perblock_bucket, balance.get_amount() - initial_balance.get_amount() ) );
         BOOST_REQUIRE( within_one( expected_pervote_bucket, pervote_bucket ) );
      }

      produce_blocks(5);

      BOOST_REQUIRE_EQUAL(wasm_assert_msg("already claimed rewards within past day"),
                          push_action(prod_name, N(claimrewards), mvo()("owner", prod_name)));
   }

   {
      const uint32_t prod_index = 24;
      const auto prod_name = producer_names[prod_index];
      BOOST_REQUIRE_EQUAL(success(),
                          push_action(prod_name, N(claimrewards), mvo()("owner", prod_name)));
      BOOST_REQUIRE(100 * 10000 <= get_balance(prod_name).get_amount());
      BOOST_REQUIRE_EQUAL(wasm_assert_msg("already claimed rewards within past day"),
                          push_action(prod_name, N(claimrewards), mvo()("owner", prod_name)));
   }

   {
      const uint32_t rmv_index = 5;
      account_name prod_name = producer_names[rmv_index];

      auto info = get_producer_info(prod_name);
      BOOST_REQUIRE( info["is_active"].as<bool>() );
      BOOST_REQUIRE( fc::crypto::public_key() != fc::crypto::public_key(info["producer_key"].as_string()) );

      BOOST_REQUIRE_EQUAL( error("missing authority of eosio"),
                           push_action(prod_name, N(rmvproducer), mvo()("producer", prod_name)));
      BOOST_REQUIRE_EQUAL( error("missing authority of eosio"),
                           push_action(producer_names[rmv_index + 2], N(rmvproducer), mvo()("producer", prod_name) ) );
      BOOST_REQUIRE_EQUAL( success(),
                           push_action(config::system_account_name, N(rmvproducer), mvo()("producer", prod_name) ) );
      {
         bool rest_didnt_produce = true;
         for (uint32_t i = 21; i < producer_names.size(); ++i) {
            if (0 < get_producer_info(producer_names[i])["unpaid_blocks"].as<uint32_t>()) {
               rest_didnt_produce = false;
            }
         }
         BOOST_REQUIRE(rest_didnt_produce);
      }

      produce_blocks(3 * 21 * 12);
      info = get_producer_info(prod_name);
      const uint32_t init_unpaid_blocks = info["unpaid_blocks"].as<uint32_t>();
      BOOST_REQUIRE( !info["is_active"].as<bool>() );
      BOOST_REQUIRE( fc::crypto::public_key() == fc::crypto::public_key(info["producer_key"].as_string()) );
      BOOST_REQUIRE_EQUAL( wasm_assert_msg("producer does not have an active key"),
                           push_action(prod_name, N(claimrewards), mvo()("owner", prod_name) ) );
      produce_blocks(3 * 21 * 12);
      BOOST_REQUIRE_EQUAL( init_unpaid_blocks, get_producer_info(prod_name)["unpaid_blocks"].as<uint32_t>() );
      {
         bool prod_was_replaced = false;
         for (uint32_t i = 21; i < producer_names.size(); ++i) {
            if (0 < get_producer_info(producer_names[i])["unpaid_blocks"].as<uint32_t>()) {
               prod_was_replaced = true;
            }
         }
         BOOST_REQUIRE(prod_was_replaced);
      }
   }

   {
      BOOST_REQUIRE_EQUAL( wasm_assert_msg("producer not found"),
                           push_action( config::system_account_name, N(rmvproducer), mvo()("producer", "nonexistingp") ) );
   }

} FC_LOG_AND_RETHROW()

BOOST_FIXTURE_TEST_CASE(producers_upgrade_system_contract, eosio_system_tester) try {
   //install multisig contract
   abi_serializer msig_abi_ser = initialize_multisig();
   auto producer_names = active_and_vote_producers();

   //helper function
   auto push_action_msig = [&]( const account_name& signer, const action_name &name, const variant_object &data, bool auth = true ) -> action_result {
         string action_type_name = msig_abi_ser.get_action_type(name);

         action act;
         act.account = N(eosio.msig);
         act.name = name;
         act.data = msig_abi_ser.variant_to_binary( action_type_name, data );

         return base_tester::push_action( std::move(act), auth ? uint64_t(signer) : signer == N(bob111111111) ? N(alice1111111) : N(bob111111111) );
   };
   // test begins
   vector<permission_level> prod_perms;
   for ( auto& x : producer_names ) {
      prod_perms.push_back( { name(x), config::active_name } );
   }
   //prepare system contract with different hash (contract differs in one byte)
   string eosio_system_wast2 = wasm_to_wast(contracts::system_wasm(), true);
   string msg = "producer votes must be unique and sorted";
   auto pos = eosio_system_wast2.find(msg);
   BOOST_REQUIRE( pos != std::string::npos );
   msg[0] = 'P';
   eosio_system_wast2.replace( pos, msg.size(), msg );

   transaction trx;
   {
      auto code = contracts::system_wasm(); //wast_to_wasm( eosio_system_wast2 );
      variant pretty_trx = fc::mutable_variant_object()
         ("expiration", "2020-01-01T00:30")
         ("ref_block_num", 2)
         ("ref_block_prefix", 3)
         ("max_net_usage_words", 0)
         ("max_cpu_usage_ms", 0)
         ("delay_sec", 0)
         ("actions", fc::variants({
               fc::mutable_variant_object()
                  ("account", name(config::system_account_name))
                  ("name", "setcode")
                  ("authorization", vector<permission_level>{ { config::system_account_name, config::active_name } })
                  ("data", fc::mutable_variant_object() ("account", name(config::system_account_name))
                   ("vmtype", 0)
                   ("vmversion", "0")
                   ("code", bytes( code.begin(), code.end() ))
                  )
                  })
         );
      abi_serializer::from_variant(pretty_trx, trx, get_resolver());
   }

   BOOST_REQUIRE_EQUAL(success(), push_action_msig( N(alice1111111), N(propose), mvo()
                                                    ("proposer",      "alice1111111")
                                                    ("proposal_name", "upgrade1")
                                                    ("trx",           trx)
                                                    ("requested", prod_perms)
                       )
   );

   // get 15 approvals
   for ( size_t i = 0; i < 14; ++i ) {
      BOOST_REQUIRE_EQUAL(success(), push_action_msig( name(producer_names[i]), N(approve), mvo()
                                                       ("proposer",      "alice1111111")
                                                       ("proposal_name", "upgrade1")
                                                       ("level",         permission_level{ name(producer_names[i]), config::active_name })
                          )
      );
   }

   //should fail
   BOOST_REQUIRE_EQUAL(wasm_assert_msg("transaction authorization failed"),
                       push_action_msig( N(alice1111111), N(exec), mvo()
                                         ("proposer",      "alice1111111")
                                         ("proposal_name", "upgrade1")
                                         ("executer",      "alice1111111")
                       )
   );

   // one more approval
   BOOST_REQUIRE_EQUAL(success(), push_action_msig( name(producer_names[14]), N(approve), mvo()
                                                    ("proposer",      "alice1111111")
                                                    ("proposal_name", "upgrade1")
                                                    ("level",         permission_level{ name(producer_names[14]), config::active_name })
                          )
   );

   transaction_trace_ptr trace;
   control->applied_transaction.connect([&]( const transaction_trace_ptr& t) { if (t->scheduled) { trace = t; } } );
   BOOST_REQUIRE_EQUAL(success(), push_action_msig( N(alice1111111), N(exec), mvo()
                                                    ("proposer",      "alice1111111")
                                                    ("proposal_name", "upgrade1")
                                                    ("executer",      "alice1111111")
                       )
   );

   BOOST_REQUIRE( bool(trace) );
   BOOST_REQUIRE_EQUAL( 1, trace->action_traces.size() );
   BOOST_REQUIRE_EQUAL( transaction_receipt::executed, trace->receipt->status );

   produce_blocks( 250 );

} FC_LOG_AND_RETHROW()

BOOST_FIXTURE_TEST_CASE(producer_onblock_check, eosio_system_tester) try {

   const asset large_asset = core_from_string("80.0000");
   create_account_with_resources( N(producvotera), config::system_account_name, core_from_string("1.0000"), false, large_asset, large_asset );
   create_account_with_resources( N(producvoterb), config::system_account_name, core_from_string("1.0000"), false, large_asset, large_asset );
   create_account_with_resources( N(producvoterc), config::system_account_name, core_from_string("1.0000"), false, large_asset, large_asset );

   // create accounts {defproducera, defproducerb, ..., defproducerz} and register as producers
   std::vector<account_name> producer_names;
   producer_names.reserve('z' - 'a' + 1);
   const std::string root("defproducer");
   for ( char c = 'a'; c <= 'z'; ++c ) {
      producer_names.emplace_back(root + std::string(1, c));
   }
   setup_producer_accounts(producer_names);

   for (auto a:producer_names)
      regproducer(a);

   BOOST_REQUIRE_EQUAL(0, get_producer_info( producer_names.front() )["total_votes"].as<double>());
   BOOST_REQUIRE_EQUAL(0, get_producer_info( producer_names.back() )["total_votes"].as<double>());


   transfer(config::system_account_name, "producvotera", core_from_string("200000000.0000"), config::system_account_name);
   BOOST_REQUIRE_EQUAL(success(), stake("producvotera", core_from_string("70000000.0000"), core_from_string("70000000.0000") ));
   BOOST_REQUIRE_EQUAL(success(), vote( N(producvotera), vector<account_name>(producer_names.begin(), producer_names.begin()+10)));
   BOOST_CHECK_EQUAL( wasm_assert_msg( "cannot undelegate bandwidth until the chain is activated (at least 15% of all tokens participate in voting)" ),
                      unstake( "producvotera", core_from_string("50.0000"), core_from_string("50.0000") ) );

   // give a chance for everyone to produce blocks
   {
      produce_blocks(21 * 12);
      bool all_21_produced = true;
      for (uint32_t i = 0; i < 21; ++i) {
         if (0 == get_producer_info(producer_names[i])["unpaid_blocks"].as<uint32_t>()) {
            all_21_produced= false;
         }
      }
      bool rest_didnt_produce = true;
      for (uint32_t i = 21; i < producer_names.size(); ++i) {
         if (0 < get_producer_info(producer_names[i])["unpaid_blocks"].as<uint32_t>()) {
            rest_didnt_produce = false;
         }
      }
      BOOST_REQUIRE_EQUAL(false, all_21_produced);
      BOOST_REQUIRE_EQUAL(true, rest_didnt_produce);
   }

   {
      const char* claimrewards_activation_error_message = "cannot claim rewards until the chain is activated (at least 15% of all tokens participate in voting)";
      BOOST_CHECK_EQUAL(0, get_global_state()["total_unpaid_blocks"].as<uint32_t>());
      BOOST_REQUIRE_EQUAL(wasm_assert_msg( claimrewards_activation_error_message ),
                          push_action(producer_names.front(), N(claimrewards), mvo()("owner", producer_names.front())));
      BOOST_REQUIRE_EQUAL(0, get_balance(producer_names.front()).get_amount());
      BOOST_REQUIRE_EQUAL(wasm_assert_msg( claimrewards_activation_error_message ),
                          push_action(producer_names.back(), N(claimrewards), mvo()("owner", producer_names.back())));
      BOOST_REQUIRE_EQUAL(0, get_balance(producer_names.back()).get_amount());
   }

   // stake across 15% boundary
   transfer(config::system_account_name, "producvoterb", core_from_string("100000000.0000"), config::system_account_name);
   BOOST_REQUIRE_EQUAL(success(), stake("producvoterb", core_from_string("4000000.0000"), core_from_string("4000000.0000")));
   transfer(config::system_account_name, "producvoterc", core_from_string("100000000.0000"), config::system_account_name);
   BOOST_REQUIRE_EQUAL(success(), stake("producvoterc", core_from_string("2000000.0000"), core_from_string("2000000.0000")));

   BOOST_REQUIRE_EQUAL(success(), vote( N(producvoterb), vector<account_name>(producer_names.begin(), producer_names.begin()+21)));
   BOOST_REQUIRE_EQUAL(success(), vote( N(producvoterc), vector<account_name>(producer_names.begin(), producer_names.end())));

   // give a chance for everyone to produce blocks
   {
      produce_blocks(21 * 12);
      bool all_21_produced = true;
      for (uint32_t i = 0; i < 21; ++i) {
         if (0 == get_producer_info(producer_names[i])["unpaid_blocks"].as<uint32_t>()) {
            all_21_produced= false;
         }
      }
      bool rest_didnt_produce = true;
      for (uint32_t i = 21; i < producer_names.size(); ++i) {
         if (0 < get_producer_info(producer_names[i])["unpaid_blocks"].as<uint32_t>()) {
            rest_didnt_produce = false;
         }
      }
      BOOST_REQUIRE_EQUAL(true, all_21_produced);
      BOOST_REQUIRE_EQUAL(true, rest_didnt_produce);
      BOOST_REQUIRE_EQUAL(success(),
                          push_action(producer_names.front(), N(claimrewards), mvo()("owner", producer_names.front())));
      BOOST_REQUIRE(0 < get_balance(producer_names.front()).get_amount());
   }

   BOOST_CHECK_EQUAL( success(), unstake( "producvotera", core_from_string("50.0000"), core_from_string("50.0000") ) );

} FC_LOG_AND_RETHROW()

BOOST_FIXTURE_TEST_CASE( voters_actions_affect_proxy_and_producers, eosio_system_tester, * boost::unit_test::tolerance(1e+6) ) try {
   cross_15_percent_threshold();

   create_accounts_with_resources( { N(donald111111), N(defproducer1), N(defproducer2), N(defproducer3) } );
   BOOST_REQUIRE_EQUAL( success(), regproducer( "defproducer1", 1) );
   BOOST_REQUIRE_EQUAL( success(), regproducer( "defproducer2", 2) );
   BOOST_REQUIRE_EQUAL( success(), regproducer( "defproducer3", 3) );

   //alice1111111 becomes a producer
   BOOST_REQUIRE_EQUAL( success(), push_action( N(alice1111111), N(regproxy), mvo()
                                                ("proxy",  "alice1111111")
                                                ("isproxy", true)
                        )
   );
   REQUIRE_MATCHING_OBJECT( proxy( "alice1111111" ), get_voter_info( "alice1111111" ) );

   //alice1111111 makes stake and votes
   issue( "alice1111111", core_from_string("1000.0000"),  config::system_account_name );
   BOOST_REQUIRE_EQUAL( success(), stake( "alice1111111", core_from_string("30.0001"), core_from_string("20.0001") ) );
   BOOST_REQUIRE_EQUAL( success(), vote( N(alice1111111), { N(defproducer1), N(defproducer2) } ) );
   BOOST_TEST_REQUIRE( stake2votes(core_from_string("50.0002")) == get_producer_info( "defproducer1" )["total_votes"].as_double() );
   BOOST_TEST_REQUIRE( stake2votes(core_from_string("50.0002")) == get_producer_info( "defproducer2" )["total_votes"].as_double() );
   BOOST_REQUIRE_EQUAL( 0, get_producer_info( "defproducer3" )["total_votes"].as_double() );

   BOOST_REQUIRE_EQUAL( success(), push_action( N(donald111111), N(regproxy), mvo()
                                                ("proxy",  "donald111111")
                                                ("isproxy", true)
                        )
   );
   REQUIRE_MATCHING_OBJECT( proxy( "donald111111" ), get_voter_info( "donald111111" ) );

   //bob111111111 chooses alice1111111 as a proxy
   issue( "bob111111111", core_from_string("1000.0000"),  config::system_account_name );
   BOOST_REQUIRE_EQUAL( success(), stake( "bob111111111", core_from_string("100.0002"), core_from_string("50.0001") ) );
   BOOST_REQUIRE_EQUAL( success(), vote( N(bob111111111), vector<account_name>(), "alice1111111" ) );
   BOOST_TEST_REQUIRE( stake2votes(core_from_string("150.0003")) == get_voter_info( "alice1111111" )["proxied_vote_weight"].as_double() );
   BOOST_TEST_REQUIRE( stake2votes(core_from_string("200.0005")) == get_producer_info( "defproducer1" )["total_votes"].as_double() );
   BOOST_TEST_REQUIRE( stake2votes(core_from_string("200.0005")) == get_producer_info( "defproducer2" )["total_votes"].as_double() );
   BOOST_REQUIRE_EQUAL( 0, get_producer_info( "defproducer3" )["total_votes"].as_double() );

   //carol1111111 chooses alice1111111 as a proxy
   issue( "carol1111111", core_from_string("1000.0000"),  config::system_account_name );
   BOOST_REQUIRE_EQUAL( success(), stake( "carol1111111", core_from_string("30.0001"), core_from_string("20.0001") ) );
   BOOST_REQUIRE_EQUAL( success(), vote( N(carol1111111), vector<account_name>(), "alice1111111" ) );
   BOOST_TEST_REQUIRE( stake2votes(core_from_string("200.0005")) == get_voter_info( "alice1111111" )["proxied_vote_weight"].as_double() );
   BOOST_TEST_REQUIRE( stake2votes(core_from_string("250.0007")) == get_producer_info( "defproducer1" )["total_votes"].as_double() );
   BOOST_TEST_REQUIRE( stake2votes(core_from_string("250.0007")) == get_producer_info( "defproducer2" )["total_votes"].as_double() );
   BOOST_REQUIRE_EQUAL( 0, get_producer_info( "defproducer3" )["total_votes"].as_double() );

   //proxied voter carol1111111 increases stake
   BOOST_REQUIRE_EQUAL( success(), stake( "carol1111111", core_from_string("50.0000"), core_from_string("70.0000") ) );
   BOOST_TEST_REQUIRE( stake2votes(core_from_string("320.0005")) == get_voter_info( "alice1111111" )["proxied_vote_weight"].as_double() );
   BOOST_TEST_REQUIRE( stake2votes(core_from_string("370.0007")) == get_producer_info( "defproducer1" )["total_votes"].as_double() );
   BOOST_TEST_REQUIRE( stake2votes(core_from_string("370.0007")) == get_producer_info( "defproducer2" )["total_votes"].as_double() );
   BOOST_REQUIRE_EQUAL( 0, get_producer_info( "defproducer3" )["total_votes"].as_double() );

   //proxied voter bob111111111 decreases stake
   BOOST_REQUIRE_EQUAL( success(), unstake( "bob111111111", core_from_string("50.0001"), core_from_string("50.0001") ) );
   BOOST_TEST_REQUIRE( stake2votes(core_from_string("220.0003")) == get_voter_info( "alice1111111" )["proxied_vote_weight"].as_double() );
   BOOST_TEST_REQUIRE( stake2votes(core_from_string("270.0005")) == get_producer_info( "defproducer1" )["total_votes"].as_double() );
   BOOST_TEST_REQUIRE( stake2votes(core_from_string("270.0005")) == get_producer_info( "defproducer2" )["total_votes"].as_double() );
   BOOST_REQUIRE_EQUAL( 0, get_producer_info( "defproducer3" )["total_votes"].as_double() );

   //proxied voter carol1111111 chooses another proxy
   BOOST_REQUIRE_EQUAL( success(), vote( N(carol1111111), vector<account_name>(), "donald111111" ) );
   BOOST_TEST_REQUIRE( stake2votes(core_from_string("50.0001")), get_voter_info( "alice1111111" )["proxied_vote_weight"].as_double() );
   BOOST_TEST_REQUIRE( stake2votes(core_from_string("170.0002")), get_voter_info( "donald111111" )["proxied_vote_weight"].as_double() );
   BOOST_TEST_REQUIRE( stake2votes(core_from_string("100.0003")), get_producer_info( "defproducer1" )["total_votes"].as_double() );
   BOOST_TEST_REQUIRE( stake2votes(core_from_string("100.0003")), get_producer_info( "defproducer2" )["total_votes"].as_double() );
   BOOST_REQUIRE_EQUAL( 0, get_producer_info( "defproducer3" )["total_votes"].as_double() );

   //bob111111111 switches to direct voting and votes for one of the same producers, but not for another one
   BOOST_REQUIRE_EQUAL( success(), vote( N(bob111111111), { N(defproducer2) } ) );
   BOOST_TEST_REQUIRE( 0.0 == get_voter_info( "alice1111111" )["proxied_vote_weight"].as_double() );
   BOOST_TEST_REQUIRE(  stake2votes(core_from_string("50.0002")), get_producer_info( "defproducer1" )["total_votes"].as_double() );
   BOOST_TEST_REQUIRE( stake2votes(core_from_string("100.0003")), get_producer_info( "defproducer2" )["total_votes"].as_double() );
   BOOST_TEST_REQUIRE( 0.0 == get_producer_info( "defproducer3" )["total_votes"].as_double() );

} FC_LOG_AND_RETHROW()


BOOST_FIXTURE_TEST_CASE( vote_both_proxy_and_producers, eosio_system_tester ) try {
   //alice1111111 becomes a proxy
   BOOST_REQUIRE_EQUAL( success(), push_action( N(alice1111111), N(regproxy), mvo()
                                                ("proxy",  "alice1111111")
                                                ("isproxy", true)
                        )
   );
   REQUIRE_MATCHING_OBJECT( proxy( "alice1111111" ), get_voter_info( "alice1111111" ) );

   //carol1111111 becomes a producer
   BOOST_REQUIRE_EQUAL( success(), regproducer( "carol1111111", 1) );

   //bob111111111 chooses alice1111111 as a proxy

   issue( "bob111111111", core_from_string("1000.0000"),  config::system_account_name );
   BOOST_REQUIRE_EQUAL( success(), stake( "bob111111111", core_from_string("100.0002"), core_from_string("50.0001") ) );
   BOOST_REQUIRE_EQUAL( wasm_assert_msg("cannot vote for producers and proxy at same time"),
                        vote( N(bob111111111), { N(carol1111111) }, "alice1111111" ) );

} FC_LOG_AND_RETHROW()


BOOST_FIXTURE_TEST_CASE( select_invalid_proxy, eosio_system_tester ) try {
   //accumulate proxied votes
   issue( "bob111111111", core_from_string("1000.0000"),  config::system_account_name );
   BOOST_REQUIRE_EQUAL( success(), stake( "bob111111111", core_from_string("100.0002"), core_from_string("50.0001") ) );

   //selecting account not registered as a proxy
   BOOST_REQUIRE_EQUAL( wasm_assert_msg( "invalid proxy specified" ),
                        vote( N(bob111111111), vector<account_name>(), "alice1111111" ) );

   //selecting not existing account as a proxy
   BOOST_REQUIRE_EQUAL( wasm_assert_msg( "invalid proxy specified" ),
                        vote( N(bob111111111), vector<account_name>(), "notexist" ) );

} FC_LOG_AND_RETHROW()


BOOST_FIXTURE_TEST_CASE( double_register_unregister_proxy_keeps_votes, eosio_system_tester ) try {
   //alice1111111 becomes a proxy
   BOOST_REQUIRE_EQUAL( success(), push_action( N(alice1111111), N(regproxy), mvo()
                                                ("proxy",  "alice1111111")
                                                ("isproxy",  1)
                        )
   );
   issue( "alice1111111", core_from_string("1000.0000"),  config::system_account_name );
   BOOST_REQUIRE_EQUAL( success(), stake( "alice1111111", core_from_string("5.0000"), core_from_string("5.0000") ) );
   edump((get_voter_info("alice1111111")));
   REQUIRE_MATCHING_OBJECT( proxy( "alice1111111" )( "staked", 100000 ), get_voter_info( "alice1111111" ) );

   //bob111111111 stakes and selects alice1111111 as a proxy
   issue( "bob111111111", core_from_string("1000.0000"),  config::system_account_name );
   BOOST_REQUIRE_EQUAL( success(), stake( "bob111111111", core_from_string("100.0002"), core_from_string("50.0001") ) );
   BOOST_REQUIRE_EQUAL( success(), vote( N(bob111111111), vector<account_name>(), "alice1111111" ) );
   REQUIRE_MATCHING_OBJECT( proxy( "alice1111111" )( "proxied_vote_weight", stake2votes( core_from_string("150.0003") ))( "staked", 100000 ), get_voter_info( "alice1111111" ) );

   //double regestering should fail without affecting total votes and stake
   BOOST_REQUIRE_EQUAL( wasm_assert_msg( "action has no effect" ),
                        push_action( N(alice1111111), N(regproxy), mvo()
                                     ("proxy",  "alice1111111")
                                     ("isproxy",  1)
                        )
   );
   REQUIRE_MATCHING_OBJECT( proxy( "alice1111111" )( "proxied_vote_weight", stake2votes(core_from_string("150.0003")) )( "staked", 100000 ), get_voter_info( "alice1111111" ) );

   //uregister
   BOOST_REQUIRE_EQUAL( success(), push_action( N(alice1111111), N(regproxy), mvo()
                                                ("proxy",  "alice1111111")
                                                ("isproxy",  0)
                        )
   );
   REQUIRE_MATCHING_OBJECT( voter( "alice1111111" )( "proxied_vote_weight", stake2votes(core_from_string("150.0003")) )( "staked", 100000 ), get_voter_info( "alice1111111" ) );

   //double unregistering should not affect proxied_votes and stake
   BOOST_REQUIRE_EQUAL( wasm_assert_msg( "action has no effect" ),
                        push_action( N(alice1111111), N(regproxy), mvo()
                                     ("proxy",  "alice1111111")
                                     ("isproxy",  0)
                        )
   );
   REQUIRE_MATCHING_OBJECT( voter( "alice1111111" )( "proxied_vote_weight", stake2votes(core_from_string("150.0003")))( "staked", 100000 ), get_voter_info( "alice1111111" ) );

} FC_LOG_AND_RETHROW()


BOOST_FIXTURE_TEST_CASE( proxy_cannot_use_another_proxy, eosio_system_tester ) try {
   //alice1111111 becomes a proxy
   BOOST_REQUIRE_EQUAL( success(), push_action( N(alice1111111), N(regproxy), mvo()
                                                ("proxy",  "alice1111111")
                                                ("isproxy",  1)
                        )
   );

   //bob111111111 becomes a proxy
   BOOST_REQUIRE_EQUAL( success(), push_action( N(bob111111111), N(regproxy), mvo()
                                                ("proxy",  "bob111111111")
                                                ("isproxy",  1)
                        )
   );

   //proxy should not be able to use a proxy
   issue( "bob111111111", core_from_string("1000.0000"),  config::system_account_name );
   BOOST_REQUIRE_EQUAL( success(), stake( "bob111111111", core_from_string("100.0002"), core_from_string("50.0001") ) );
   BOOST_REQUIRE_EQUAL( wasm_assert_msg( "account registered as a proxy is not allowed to use a proxy" ),
                        vote( N(bob111111111), vector<account_name>(), "alice1111111" ) );

   //voter that uses a proxy should not be allowed to become a proxy
   issue( "carol1111111", core_from_string("1000.0000"),  config::system_account_name );
   BOOST_REQUIRE_EQUAL( success(), stake( "carol1111111", core_from_string("100.0002"), core_from_string("50.0001") ) );
   BOOST_REQUIRE_EQUAL( success(), vote( N(carol1111111), vector<account_name>(), "alice1111111" ) );
   BOOST_REQUIRE_EQUAL( wasm_assert_msg( "account that uses a proxy is not allowed to become a proxy" ),
                        push_action( N(carol1111111), N(regproxy), mvo()
                                     ("proxy",  "carol1111111")
                                     ("isproxy",  1)
                        )
   );

   //proxy should not be able to use itself as a proxy
   BOOST_REQUIRE_EQUAL( wasm_assert_msg( "cannot proxy to self" ),
                        vote( N(bob111111111), vector<account_name>(), "bob111111111" ) );

} FC_LOG_AND_RETHROW()

fc::mutable_variant_object config_to_variant( const eosio::chain::chain_config& config ) {
   return mutable_variant_object()
      ( "max_block_net_usage", config.max_block_net_usage )
      ( "target_block_net_usage_pct", config.target_block_net_usage_pct )
      ( "max_transaction_net_usage", config.max_transaction_net_usage )
      ( "base_per_transaction_net_usage", config.base_per_transaction_net_usage )
      ( "context_free_discount_net_usage_num", config.context_free_discount_net_usage_num )
      ( "context_free_discount_net_usage_den", config.context_free_discount_net_usage_den )
      ( "max_block_cpu_usage", config.max_block_cpu_usage )
      ( "target_block_cpu_usage_pct", config.target_block_cpu_usage_pct )
      ( "max_transaction_cpu_usage", config.max_transaction_cpu_usage )
      ( "min_transaction_cpu_usage", config.min_transaction_cpu_usage )
      ( "max_transaction_lifetime", config.max_transaction_lifetime )
      ( "deferred_trx_expiration_window", config.deferred_trx_expiration_window )
      ( "max_transaction_delay", config.max_transaction_delay )
      ( "max_inline_action_size", config.max_inline_action_size )
      ( "max_inline_action_depth", config.max_inline_action_depth )
      ( "max_authority_depth", config.max_authority_depth );
}

BOOST_FIXTURE_TEST_CASE( elect_producers /*_and_parameters*/, eosio_system_tester ) try {
   create_accounts_with_resources( {  N(defproducer1), N(defproducer2), N(defproducer3) } );
   BOOST_REQUIRE_EQUAL( success(), regproducer( "defproducer1", 1) );
   BOOST_REQUIRE_EQUAL( success(), regproducer( "defproducer2", 2) );
   BOOST_REQUIRE_EQUAL( success(), regproducer( "defproducer3", 3) );

   //stake more than 15% of total EOS supply to activate chain
   transfer( "eosio", "alice1111111", core_from_string("600000000.0000"), "eosio" );
   BOOST_REQUIRE_EQUAL( success(), stake( "alice1111111", "alice1111111", core_from_string("300000000.0000"), core_from_string("300000000.0000") ) );
   //vote for producers
   BOOST_REQUIRE_EQUAL( success(), vote( N(alice1111111), { N(defproducer1) } ) );
   produce_blocks(250);
   auto producer_keys = control->head_block_state()->active_schedule.producers;
   BOOST_REQUIRE_EQUAL( 1, producer_keys.size() );
   BOOST_REQUIRE_EQUAL( name("defproducer1"), producer_keys[0].producer_name );

   //auto config = config_to_variant( control->get_global_properties().configuration );
   //auto prod1_config = testing::filter_fields( config, producer_parameters_example( 1 ) );
   //REQUIRE_EQUAL_OBJECTS(prod1_config, config);

   // elect 2 producers
   issue( "bob111111111", core_from_string("80000.0000"),  config::system_account_name );
   ilog("stake");
   BOOST_REQUIRE_EQUAL( success(), stake( "bob111111111", core_from_string("40000.0000"), core_from_string("40000.0000") ) );
   ilog("start vote");
   BOOST_REQUIRE_EQUAL( success(), vote( N(bob111111111), { N(defproducer2) } ) );
   ilog(".");
   produce_blocks(250);
   producer_keys = control->head_block_state()->active_schedule.producers;
   BOOST_REQUIRE_EQUAL( 2, producer_keys.size() );
   BOOST_REQUIRE_EQUAL( name("defproducer1"), producer_keys[0].producer_name );
   BOOST_REQUIRE_EQUAL( name("defproducer2"), producer_keys[1].producer_name );
   //config = config_to_variant( control->get_global_properties().configuration );
   //auto prod2_config = testing::filter_fields( config, producer_parameters_example( 2 ) );
   //REQUIRE_EQUAL_OBJECTS(prod2_config, config);

   // elect 3 producers
   BOOST_REQUIRE_EQUAL( success(), vote( N(bob111111111), { N(defproducer2), N(defproducer3) } ) );
   produce_blocks(250);
   producer_keys = control->head_block_state()->active_schedule.producers;
   BOOST_REQUIRE_EQUAL( 3, producer_keys.size() );
   BOOST_REQUIRE_EQUAL( name("defproducer1"), producer_keys[0].producer_name );
   BOOST_REQUIRE_EQUAL( name("defproducer2"), producer_keys[1].producer_name );
   BOOST_REQUIRE_EQUAL( name("defproducer3"), producer_keys[2].producer_name );
   //config = config_to_variant( control->get_global_properties().configuration );
   //REQUIRE_EQUAL_OBJECTS(prod2_config, config);

   // try to go back to 2 producers and fail
   BOOST_REQUIRE_EQUAL( success(), vote( N(bob111111111), { N(defproducer3) } ) );
   produce_blocks(250);
   producer_keys = control->head_block_state()->active_schedule.producers;
   BOOST_REQUIRE_EQUAL( 3, producer_keys.size() );

   // The test below is invalid now, producer schedule is not updated if there are
   // fewer producers in the new schedule
   /*
   BOOST_REQUIRE_EQUAL( 2, producer_keys.size() );
   BOOST_REQUIRE_EQUAL( name("defproducer1"), producer_keys[0].producer_name );
   BOOST_REQUIRE_EQUAL( name("defproducer3"), producer_keys[1].producer_name );
   //config = config_to_variant( control->get_global_properties().configuration );
   //auto prod3_config = testing::filter_fields( config, producer_parameters_example( 3 ) );
   //REQUIRE_EQUAL_OBJECTS(prod3_config, config);
   */

} FC_LOG_AND_RETHROW()


BOOST_FIXTURE_TEST_CASE( buyname, eosio_system_tester ) try {
   create_accounts_with_resources( { N(dan), N(sam) } );
   transfer( config::system_account_name, "dan", core_from_string( "10000.0000" ) );
   transfer( config::system_account_name, "sam", core_from_string( "10000.0000" ) );
   stake_with_transfer( config::system_account_name, "sam", core_from_string( "80000000.0000" ), core_from_string( "80000000.0000" ) );
   stake_with_transfer( config::system_account_name, "dan", core_from_string( "80000000.0000" ), core_from_string( "80000000.0000" ) );

   regproducer( config::system_account_name );
   BOOST_REQUIRE_EQUAL( success(), vote( N(sam), { config::system_account_name } ) );
   // wait 14 days after min required amount has been staked
   produce_block( fc::days(7) );
   BOOST_REQUIRE_EQUAL( success(), vote( N(dan), { config::system_account_name } ) );
   produce_block( fc::days(7) );
   produce_block();

   BOOST_REQUIRE_EXCEPTION( create_accounts_with_resources( { N(fail) }, N(dan) ), // dan shouldn't be able to create fail
                            eosio_assert_message_exception, eosio_assert_message_is( "no active bid for name" ) );
   bidname( "dan", "nofail", core_from_string( "1.0000" ) );
   BOOST_REQUIRE_EQUAL( "assertion failure with message: must increase bid by 10%", bidname( "sam", "nofail", core_from_string( "1.0000" ) )); // didn't increase bid by 10%
   BOOST_REQUIRE_EQUAL( success(), bidname( "sam", "nofail", core_from_string( "2.0000" ) )); // didn't increase bid by 10%
   produce_block( fc::days(1) );
   produce_block();

   BOOST_REQUIRE_EXCEPTION( create_accounts_with_resources( { N(nofail) }, N(dan) ), // dan shoudn't be able to do this, sam won
                            eosio_assert_message_exception, eosio_assert_message_is( "only highest bidder can claim" ) );
   //wlog( "verify sam can create nofail" );
   create_accounts_with_resources( { N(nofail) }, N(sam) ); // sam should be able to do this, he won the bid
   //wlog( "verify nofail can create test.nofail" );
   transfer( "eosio", "nofail", core_from_string( "1000.0000" ) );
   create_accounts_with_resources( { N(test.nofail) }, N(nofail) ); // only nofail can create test.nofail
   //wlog( "verify dan cannot create test.fail" );
   BOOST_REQUIRE_EXCEPTION( create_accounts_with_resources( { N(test.fail) }, N(dan) ), // dan shouldn't be able to do this
                            eosio_assert_message_exception, eosio_assert_message_is( "only suffix may create this account" ) );

   create_accounts_with_resources( { N(goodgoodgood) }, N(dan) ); /// 12 char names should succeed
} FC_LOG_AND_RETHROW()

BOOST_FIXTURE_TEST_CASE( bid_invalid_names, eosio_system_tester ) try {
   create_accounts_with_resources( { N(dan) } );

   BOOST_REQUIRE_EQUAL( wasm_assert_msg( "you can only bid on top-level suffix" ),
                        bidname( "dan", "abcdefg.12345", core_from_string( "1.0000" ) ) );

   BOOST_REQUIRE_EQUAL( wasm_assert_msg( "the empty name is not a valid account name to bid on" ),
                        bidname( "dan", "", core_from_string( "1.0000" ) ) );

   BOOST_REQUIRE_EQUAL( wasm_assert_msg( "13 character names are not valid account names to bid on" ),
                        bidname( "dan", "abcdefgh12345", core_from_string( "1.0000" ) ) );

   BOOST_REQUIRE_EQUAL( wasm_assert_msg( "accounts with 12 character names and no dots can be created without bidding required" ),
                        bidname( "dan", "abcdefg12345", core_from_string( "1.0000" ) ) );

} FC_LOG_AND_RETHROW()

BOOST_FIXTURE_TEST_CASE( multiple_namebids, eosio_system_tester ) try {

   const std::string not_closed_message("auction for name is not closed yet");

   std::vector<account_name> accounts = { N(alice), N(bob), N(carl), N(david), N(eve) };
   create_accounts_with_resources( accounts );
   for ( const auto& a: accounts ) {
      transfer( config::system_account_name, a, core_from_string( "10000.0000" ) );
      BOOST_REQUIRE_EQUAL( core_from_string( "10000.0000" ), get_balance(a) );
   }
   create_accounts_with_resources( { N(producer) } );
   BOOST_REQUIRE_EQUAL( success(), regproducer( N(producer) ) );

   produce_block();
   // stake but but not enough to go live
   stake_with_transfer( config::system_account_name, "bob",  core_from_string( "35000000.0000" ), core_from_string( "35000000.0000" ) );
   stake_with_transfer( config::system_account_name, "carl", core_from_string( "35000000.0000" ), core_from_string( "35000000.0000" ) );
   BOOST_REQUIRE_EQUAL( success(), vote( N(bob), { N(producer) } ) );
   BOOST_REQUIRE_EQUAL( success(), vote( N(carl), { N(producer) } ) );

   // start bids
   bidname( "bob",  "prefa", core_from_string("1.0003") );
   BOOST_REQUIRE_EQUAL( core_from_string( "9998.9997" ), get_balance("bob") );
   bidname( "bob",  "prefb", core_from_string("1.0000") );
   bidname( "bob",  "prefc", core_from_string("1.0000") );
   BOOST_REQUIRE_EQUAL( core_from_string( "9996.9997" ), get_balance("bob") );

   bidname( "carl", "prefd", core_from_string("1.0000") );
   bidname( "carl", "prefe", core_from_string("1.0000") );
   BOOST_REQUIRE_EQUAL( core_from_string( "9998.0000" ), get_balance("carl") );

   BOOST_REQUIRE_EQUAL( error("assertion failure with message: account is already highest bidder"),
                        bidname( "bob", "prefb", core_from_string("1.1001") ) );
   BOOST_REQUIRE_EQUAL( error("assertion failure with message: must increase bid by 10%"),
                        bidname( "alice", "prefb", core_from_string("1.0999") ) );
   BOOST_REQUIRE_EQUAL( core_from_string( "9996.9997" ), get_balance("bob") );
   BOOST_REQUIRE_EQUAL( core_from_string( "10000.0000" ), get_balance("alice") );

   // alice outbids bob on prefb
   {
      const asset initial_names_balance = get_balance(N(eosio.names));
      BOOST_REQUIRE_EQUAL( success(),
                           bidname( "alice", "prefb", core_from_string("1.1001") ) );
      BOOST_REQUIRE_EQUAL( core_from_string( "9997.9997" ), get_balance("bob") );
      BOOST_REQUIRE_EQUAL( core_from_string( "9998.8999" ), get_balance("alice") );
      BOOST_REQUIRE_EQUAL( initial_names_balance + core_from_string("0.1001"), get_balance(N(eosio.names)) );
   }

   // david outbids carl on prefd
   {
      BOOST_REQUIRE_EQUAL( core_from_string( "9998.0000" ), get_balance("carl") );
      BOOST_REQUIRE_EQUAL( core_from_string( "10000.0000" ), get_balance("david") );
      BOOST_REQUIRE_EQUAL( success(),
                           bidname( "david", "prefd", core_from_string("1.9900") ) );
      BOOST_REQUIRE_EQUAL( core_from_string( "9999.0000" ), get_balance("carl") );
      BOOST_REQUIRE_EQUAL( core_from_string( "9998.0100" ), get_balance("david") );
   }

   // eve outbids carl on prefe
   {
      BOOST_REQUIRE_EQUAL( success(),
                           bidname( "eve", "prefe", core_from_string("1.7200") ) );
   }

   produce_block( fc::days(14) );
   produce_block();

   // highest bid is from david for prefd but no bids can be closed yet
   BOOST_REQUIRE_EXCEPTION( create_account_with_resources( N(prefd), N(david) ),
                            fc::exception, fc_assert_exception_message_is( not_closed_message ) );

   // stake enough to go above the 15% threshold
   stake_with_transfer( config::system_account_name, "alice", core_from_string( "10000000.0000" ), core_from_string( "10000000.0000" ) );
   BOOST_REQUIRE_EQUAL(0, get_producer_info("producer")["unpaid_blocks"].as<uint32_t>());
   BOOST_REQUIRE_EQUAL( success(), vote( N(alice), { N(producer) } ) );

   // need to wait for 14 days after going live
   produce_blocks(10);
   produce_block( fc::days(2) );
   produce_blocks( 10 );
   BOOST_REQUIRE_EXCEPTION( create_account_with_resources( N(prefd), N(david) ),
                            fc::exception, fc_assert_exception_message_is( not_closed_message ) );
   // it's been 14 days, auction for prefd has been closed
   produce_block( fc::days(12) );
   create_account_with_resources( N(prefd), N(david) );
   produce_blocks(2);
   produce_block( fc::hours(23) );
   // auctions for prefa, prefb, prefc, prefe haven't been closed
   BOOST_REQUIRE_EXCEPTION( create_account_with_resources( N(prefa), N(bob) ),
                            fc::exception, fc_assert_exception_message_is( not_closed_message ) );
   BOOST_REQUIRE_EXCEPTION( create_account_with_resources( N(prefb), N(alice) ),
                            fc::exception, fc_assert_exception_message_is( not_closed_message ) );
   BOOST_REQUIRE_EXCEPTION( create_account_with_resources( N(prefc), N(bob) ),
                            fc::exception, fc_assert_exception_message_is( not_closed_message ) );
   BOOST_REQUIRE_EXCEPTION( create_account_with_resources( N(prefe), N(eve) ),
                            fc::exception, fc_assert_exception_message_is( not_closed_message ) );
   // attemp to create account with no bid
   BOOST_REQUIRE_EXCEPTION( create_account_with_resources( N(prefg), N(alice) ),
                            fc::exception, fc_assert_exception_message_is( "no active bid for name" ) );
   // changing highest bid pushes auction closing time by 24 hours
   BOOST_REQUIRE_EQUAL( success(),
                        bidname( "eve",  "prefb", core_from_string("2.1880") ) );

   produce_block( fc::hours(22) );
   produce_blocks(2);

   BOOST_REQUIRE_EXCEPTION( create_account_with_resources( N(prefb), N(eve) ),
                            fc::exception, fc_assert_exception_message_is( not_closed_message ) );
   // but changing a bid that is not the highest does not push closing time
   BOOST_REQUIRE_EQUAL( success(),
                        bidname( "carl", "prefe", core_from_string("2.0980") ) );
   produce_block( fc::hours(2) );
   produce_blocks(2);
   // bid for prefb has closed, only highest bidder can claim
   BOOST_REQUIRE_EXCEPTION( create_account_with_resources( N(prefb), N(alice) ),
                            eosio_assert_message_exception, eosio_assert_message_is( "only highest bidder can claim" ) );
   BOOST_REQUIRE_EXCEPTION( create_account_with_resources( N(prefb), N(carl) ),
                            eosio_assert_message_exception, eosio_assert_message_is( "only highest bidder can claim" ) );
   create_account_with_resources( N(prefb), N(eve) );

   BOOST_REQUIRE_EXCEPTION( create_account_with_resources( N(prefe), N(carl) ),
                            fc::exception, fc_assert_exception_message_is( not_closed_message ) );
   produce_block();
   produce_block( fc::hours(24) );
   // by now bid for prefe has closed
   create_account_with_resources( N(prefe), N(carl) );
   // prefe can now create *.prefe
   BOOST_REQUIRE_EXCEPTION( create_account_with_resources( N(xyz.prefe), N(carl) ),
                            fc::exception, fc_assert_exception_message_is("only suffix may create this account") );
   transfer( config::system_account_name, N(prefe), core_from_string("10000.0000") );
   create_account_with_resources( N(xyz.prefe), N(prefe) );

   // other auctions haven't closed
   BOOST_REQUIRE_EXCEPTION( create_account_with_resources( N(prefa), N(bob) ),
                            fc::exception, fc_assert_exception_message_is( not_closed_message ) );

} FC_LOG_AND_RETHROW()

BOOST_FIXTURE_TEST_CASE( vote_producers_in_and_out, eosio_system_tester ) try {

   const asset net = core_from_string("80.0000");
   const asset cpu = core_from_string("80.0000");
   std::vector<account_name> voters = { N(producvotera), N(producvoterb), N(producvoterc), N(producvoterd) };
   for (const auto& v: voters) {
      create_account_with_resources(v, config::system_account_name, core_from_string("1.0000"), false, net, cpu);
   }

   // create accounts {defproducera, defproducerb, ..., defproducerz} and register as producers
   std::vector<account_name> producer_names;
   {
      producer_names.reserve('z' - 'a' + 1);
      const std::string root("defproducer");
      for ( char c = 'a'; c <= 'z'; ++c ) {
         producer_names.emplace_back(root + std::string(1, c));
      }
      setup_producer_accounts(producer_names);
      for (const auto& p: producer_names) {
         BOOST_REQUIRE_EQUAL( success(), regproducer(p) );
         produce_blocks(1);
         ilog( "------ get pro----------" );
         wdump((p));
         BOOST_TEST(0 == get_producer_info(p)["total_votes"].as<double>());
      }
   }

   for (const auto& v: voters) {
      transfer( config::system_account_name, v, core_from_string("200000000.0000"), config::system_account_name );
      BOOST_REQUIRE_EQUAL(success(), stake(v, core_from_string("30000000.0000"), core_from_string("30000000.0000")) );
   }

   {
      BOOST_REQUIRE_EQUAL(success(), vote(N(producvotera), vector<account_name>(producer_names.begin(), producer_names.begin()+20)));
      BOOST_REQUIRE_EQUAL(success(), vote(N(producvoterb), vector<account_name>(producer_names.begin(), producer_names.begin()+21)));
      BOOST_REQUIRE_EQUAL(success(), vote(N(producvoterc), vector<account_name>(producer_names.begin(), producer_names.end())));
   }

   // give a chance for everyone to produce blocks
   {
      produce_blocks(23 * 12 + 20);
      bool all_21_produced = true;
      for (uint32_t i = 0; i < 21; ++i) {
         if (0 == get_producer_info(producer_names[i])["unpaid_blocks"].as<uint32_t>()) {
            all_21_produced = false;
         }
      }
      bool rest_didnt_produce = true;
      for (uint32_t i = 21; i < producer_names.size(); ++i) {
         if (0 < get_producer_info(producer_names[i])["unpaid_blocks"].as<uint32_t>()) {
            rest_didnt_produce = false;
         }
      }
      BOOST_REQUIRE(all_21_produced && rest_didnt_produce);
   }

   {
      produce_block(fc::hours(7));
      const uint32_t voted_out_index = 20;
      const uint32_t new_prod_index  = 23;
      BOOST_REQUIRE_EQUAL(success(), stake("producvoterd", core_from_string("40000000.0000"), core_from_string("40000000.0000")));
      BOOST_REQUIRE_EQUAL(success(), vote(N(producvoterd), { producer_names[new_prod_index] }));
      BOOST_REQUIRE_EQUAL(0, get_producer_info(producer_names[new_prod_index])["unpaid_blocks"].as<uint32_t>());
      produce_blocks(4 * 12 * 21);
      BOOST_REQUIRE(0 < get_producer_info(producer_names[new_prod_index])["unpaid_blocks"].as<uint32_t>());
      const uint32_t initial_unpaid_blocks = get_producer_info(producer_names[voted_out_index])["unpaid_blocks"].as<uint32_t>();
      produce_blocks(2 * 12 * 21);
      BOOST_REQUIRE_EQUAL(initial_unpaid_blocks, get_producer_info(producer_names[voted_out_index])["unpaid_blocks"].as<uint32_t>());
      produce_block(fc::hours(24));
      BOOST_REQUIRE_EQUAL(success(), vote(N(producvoterd), { producer_names[voted_out_index] }));
      produce_blocks(2 * 12 * 21);
      BOOST_REQUIRE(fc::crypto::public_key() != fc::crypto::public_key(get_producer_info(producer_names[voted_out_index])["producer_key"].as_string()));
      BOOST_REQUIRE_EQUAL(success(), push_action(producer_names[voted_out_index], N(claimrewards), mvo()("owner", producer_names[voted_out_index])));
   }

} FC_LOG_AND_RETHROW()

BOOST_FIXTURE_TEST_CASE( setparams, eosio_system_tester ) try {
   //install multisig contract
   abi_serializer msig_abi_ser = initialize_multisig();
   auto producer_names = active_and_vote_producers();

   //helper function
   auto push_action_msig = [&]( const account_name& signer, const action_name &name, const variant_object &data, bool auth = true ) -> action_result {
         string action_type_name = msig_abi_ser.get_action_type(name);

         action act;
         act.account = N(eosio.msig);
         act.name = name;
         act.data = msig_abi_ser.variant_to_binary( action_type_name, data );

         return base_tester::push_action( std::move(act), auth ? uint64_t(signer) : signer == N(bob111111111) ? N(alice1111111) : N(bob111111111) );
   };

   // test begins
   vector<permission_level> prod_perms;
   for ( auto& x : producer_names ) {
      prod_perms.push_back( { name(x), config::active_name } );
   }

   eosio::chain::chain_config params;
   params = control->get_global_properties().configuration;
   //change some values
   params.max_block_net_usage += 10;
   params.max_transaction_lifetime += 1;

   transaction trx;
   {
      variant pretty_trx = fc::mutable_variant_object()
         ("expiration", "2020-01-01T00:30")
         ("ref_block_num", 2)
         ("ref_block_prefix", 3)
         ("max_net_usage_words", 0)
         ("max_cpu_usage_ms", 0)
         ("delay_sec", 0)
         ("actions", fc::variants({
               fc::mutable_variant_object()
                  ("account", name(config::system_account_name))
                  ("name", "setparams")
                  ("authorization", vector<permission_level>{ { config::system_account_name, config::active_name } })
                  ("data", fc::mutable_variant_object()
                   ("params", params)
                  )
                  })
         );
      abi_serializer::from_variant(pretty_trx, trx, get_resolver());
   }

   BOOST_REQUIRE_EQUAL(success(), push_action_msig( N(alice1111111), N(propose), mvo()
                                                    ("proposer",      "alice1111111")
                                                    ("proposal_name", "setparams1")
                                                    ("trx",           trx)
                                                    ("requested", prod_perms)
                       )
   );

   // get 16 approvals
   for ( size_t i = 0; i < 15; ++i ) {
      BOOST_REQUIRE_EQUAL(success(), push_action_msig( name(producer_names[i]), N(approve), mvo()
                                                       ("proposer",      "alice1111111")
                                                       ("proposal_name", "setparams1")
                                                       ("level",         permission_level{ name(producer_names[i]), config::active_name })
                          )
      );
   }

   transaction_trace_ptr trace;
   control->applied_transaction.connect([&]( const transaction_trace_ptr& t) { if (t->scheduled) { trace = t; } } );
   BOOST_REQUIRE_EQUAL(success(), push_action_msig( N(alice1111111), N(exec), mvo()
                                                    ("proposer",      "alice1111111")
                                                    ("proposal_name", "setparams1")
                                                    ("executer",      "alice1111111")
                       )
   );

   BOOST_REQUIRE( bool(trace) );
   BOOST_REQUIRE_EQUAL( 1, trace->action_traces.size() );
   BOOST_REQUIRE_EQUAL( transaction_receipt::executed, trace->receipt->status );

   produce_blocks( 250 );

   // make sure that changed parameters were applied
   auto active_params = control->get_global_properties().configuration;
   BOOST_REQUIRE_EQUAL( params.max_block_net_usage, active_params.max_block_net_usage );
   BOOST_REQUIRE_EQUAL( params.max_transaction_lifetime, active_params.max_transaction_lifetime );

} FC_LOG_AND_RETHROW()

BOOST_FIXTURE_TEST_CASE( setram_effect, eosio_system_tester ) try {

   const asset net = core_from_string("8.0000");
   const asset cpu = core_from_string("8.0000");
   std::vector<account_name> accounts = { N(aliceaccount), N(bobbyaccount) };
   for (const auto& a: accounts) {
      create_account_with_resources(a, config::system_account_name, core_from_string("1.0000"), false, net, cpu);
   }

   {
      const auto name_a = accounts[0];
      transfer( config::system_account_name, name_a, core_from_string("1000.0000") );
      BOOST_REQUIRE_EQUAL( core_from_string("1000.0000"), get_balance(name_a) );
      const uint64_t init_bytes_a = get_total_stake(name_a)["ram_bytes"].as_uint64();
      BOOST_REQUIRE_EQUAL( success(), buyram( name_a, name_a, core_from_string("300.0000") ) );
      BOOST_REQUIRE_EQUAL( core_from_string("700.0000"), get_balance(name_a) );
      const uint64_t bought_bytes_a = get_total_stake(name_a)["ram_bytes"].as_uint64() - init_bytes_a;

      // after buying and selling balance should be 700 + 300 * 0.995 * 0.995 = 997.0075 (actually 997.0074 due to rounding fees up)
      BOOST_REQUIRE_EQUAL( success(), sellram(name_a, bought_bytes_a ) );
      BOOST_REQUIRE_EQUAL( core_from_string("997.0074"), get_balance(name_a) );
   }

   {
      const auto name_b = accounts[1];
      transfer( config::system_account_name, name_b, core_from_string("1000.0000") );
      BOOST_REQUIRE_EQUAL( core_from_string("1000.0000"), get_balance(name_b) );
      const uint64_t init_bytes_b = get_total_stake(name_b)["ram_bytes"].as_uint64();
      // name_b buys ram at current price
      BOOST_REQUIRE_EQUAL( success(), buyram( name_b, name_b, core_from_string("300.0000") ) );
      BOOST_REQUIRE_EQUAL( core_from_string("700.0000"), get_balance(name_b) );
      const uint64_t bought_bytes_b = get_total_stake(name_b)["ram_bytes"].as_uint64() - init_bytes_b;

      // increase max_ram_size, ram bought by name_b loses part of its value
      BOOST_REQUIRE_EQUAL( wasm_assert_msg("ram may only be increased"),
                           push_action(config::system_account_name, N(setram), mvo()("max_ram_size", 64ll*1024 * 1024 * 1024)) );
      BOOST_REQUIRE_EQUAL( error("missing authority of eosio"),
                           push_action(name_b, N(setram), mvo()("max_ram_size", 80ll*1024 * 1024 * 1024)) );
      BOOST_REQUIRE_EQUAL( success(),
                           push_action(config::system_account_name, N(setram), mvo()("max_ram_size", 80ll*1024 * 1024 * 1024)) );

      BOOST_REQUIRE_EQUAL( success(), sellram(name_b, bought_bytes_b ) );
      BOOST_REQUIRE( core_from_string("900.0000") < get_balance(name_b) );
      BOOST_REQUIRE( core_from_string("950.0000") > get_balance(name_b) );
   }

} FC_LOG_AND_RETHROW()

<<<<<<< HEAD
BOOST_FIXTURE_TEST_CASE( ram_inflation, eosio_system_tester ) try {

   const uint64_t init_max_ram_size = 64ll*1024 * 1024 * 1024;

   BOOST_REQUIRE_EQUAL( init_max_ram_size, get_global_state()["max_ram_size"].as_uint64() );
   produce_blocks(20);
   BOOST_REQUIRE_EQUAL( init_max_ram_size, get_global_state()["max_ram_size"].as_uint64() );
   transfer( config::system_account_name, "alice1111111", core_from_string("1000.0000"), config::system_account_name );
   BOOST_REQUIRE_EQUAL( success(), buyram( "alice1111111", "alice1111111", core_from_string("100.0000") ) );
   produce_blocks(3);
   BOOST_REQUIRE_EQUAL( init_max_ram_size, get_global_state()["max_ram_size"].as_uint64() );
   const uint16_t rate = 1000;
   BOOST_REQUIRE_EQUAL( success(), push_action( config::system_account_name, N(setramrate), mvo()("bytes_per_block", rate) ) );
   BOOST_REQUIRE_EQUAL( rate, get_global_state2()["new_ram_per_block"].as<uint16_t>() );
   // last time update_ram_supply called is in buyram, num of blocks since then is 1 + 3 = 4
   uint64_t cur_ram_size = get_global_state()["max_ram_size"].as_uint64();
   BOOST_REQUIRE_EQUAL( init_max_ram_size + 4 * rate, get_global_state()["max_ram_size"].as_uint64() );
   produce_blocks(10);
   BOOST_REQUIRE_EQUAL( success(), buyram( "alice1111111", "alice1111111", core_from_string("100.0000") ) );
   BOOST_REQUIRE_EQUAL( cur_ram_size + 11 * rate, get_global_state()["max_ram_size"].as_uint64() );
   cur_ram_size = get_global_state()["max_ram_size"].as_uint64();
   produce_blocks(5);
   BOOST_REQUIRE_EQUAL( cur_ram_size, get_global_state()["max_ram_size"].as_uint64() );
   BOOST_REQUIRE_EQUAL( success(), sellram( "alice1111111", 100 ) );
   BOOST_REQUIRE_EQUAL( cur_ram_size + 6 * rate, get_global_state()["max_ram_size"].as_uint64() );
   cur_ram_size = get_global_state()["max_ram_size"].as_uint64();
   produce_blocks();
   BOOST_REQUIRE_EQUAL( success(), buyrambytes( "alice1111111", "alice1111111", 100 ) );
   BOOST_REQUIRE_EQUAL( cur_ram_size + 2 * rate, get_global_state()["max_ram_size"].as_uint64() );

   BOOST_REQUIRE_EQUAL( error("missing authority of eosio"),
                        push_action( "alice1111111", N(setramrate), mvo()("bytes_per_block", rate) ) );
=======
BOOST_FIXTURE_TEST_CASE( eosioram_ramusage, eosio_system_tester ) try {
   BOOST_REQUIRE_EQUAL( core_from_string("0.0000"), get_balance( "alice1111111" ) );
   transfer( "eosio", "alice1111111", core_from_string("1000.0000"), "eosio" );
   BOOST_REQUIRE_EQUAL( success(), stake( "eosio", "alice1111111", core_from_string("200.0000"), core_from_string("100.0000") ) );

   const asset initial_ram_balance = get_balance(N(eosio.ram));
   const asset initial_ramfee_balance = get_balance(N(eosio.ramfee));
   BOOST_REQUIRE_EQUAL( success(), buyram( "alice1111111", "alice1111111", core_from_string("1000.0000") ) );

   BOOST_REQUIRE_EQUAL( false, get_row_by_account( N(eosio.token), N(alice1111111), N(accounts), symbol().to_symbol_code() ).empty() );

   //remove row
   base_tester::push_action( N(eosio.token), N(close), N(alice1111111), mvo()
                             ( "owner", "alice1111111" )
                             ( "symbol", symbol() )
   );
   BOOST_REQUIRE_EQUAL( true, get_row_by_account( N(eosio.token), N(alice1111111), N(accounts), symbol().to_symbol_code() ).empty() );

   auto rlm = control->get_resource_limits_manager();
   auto eosioram_ram_usage = rlm.get_account_ram_usage(N(eosio.ram));
   auto alice_ram_usage = rlm.get_account_ram_usage(N(alice1111111));
   //std::cout << "Sellram" << std::endl;
   BOOST_REQUIRE_EQUAL( success(), sellram( "alice1111111", 2048 ) );

   //make sure that ram was billed to alice, not to eosio.ram
   BOOST_REQUIRE_EQUAL( true, alice_ram_usage < rlm.get_account_ram_usage(N(alice1111111)) );
   BOOST_REQUIRE_EQUAL( eosioram_ram_usage, rlm.get_account_ram_usage(N(eosio.ram)) );
>>>>>>> e96f8011

} FC_LOG_AND_RETHROW()

BOOST_AUTO_TEST_SUITE_END()

void translate_fc_exception(const fc::exception &e) {
   std::cerr << "\033[33m" <<  e.to_detail_string() << "\033[0m" << std::endl;
   BOOST_TEST_FAIL("Caught Unexpected Exception");
}

boost::unit_test::test_suite* init_unit_test_suite(int argc, char* argv[]) {
   // Turn off blockchain logging if no --verbose parameter is not added
   // To have verbose enabled, call "tests/chain_test -- --verbose"
   bool is_verbose = false;
   std::string verbose_arg = "--verbose";
   for (int i = 0; i < argc; i++) {
      if (verbose_arg == argv[i]) {
         is_verbose = true;
         break;
      }
   }
   if(!is_verbose) fc::logger::get(DEFAULT_LOGGER).set_log_level(fc::log_level::off);

   // Register fc::exception translator
   boost::unit_test::unit_test_monitor.template register_exception_translator<fc::exception>(&translate_fc_exception);

   std::srand(time(NULL));
   std::cout << "Random number generator seeded to " << time(NULL) << std::endl;
   return nullptr;
}<|MERGE_RESOLUTION|>--- conflicted
+++ resolved
@@ -2583,7 +2583,6 @@
 
 } FC_LOG_AND_RETHROW()
 
-<<<<<<< HEAD
 BOOST_FIXTURE_TEST_CASE( ram_inflation, eosio_system_tester ) try {
 
    const uint64_t init_max_ram_size = 64ll*1024 * 1024 * 1024;
@@ -2616,7 +2615,9 @@
 
    BOOST_REQUIRE_EQUAL( error("missing authority of eosio"),
                         push_action( "alice1111111", N(setramrate), mvo()("bytes_per_block", rate) ) );
-=======
+  
+} FC_LOG_AND_RETHROW()
+  
 BOOST_FIXTURE_TEST_CASE( eosioram_ramusage, eosio_system_tester ) try {
    BOOST_REQUIRE_EQUAL( core_from_string("0.0000"), get_balance( "alice1111111" ) );
    transfer( "eosio", "alice1111111", core_from_string("1000.0000"), "eosio" );
@@ -2644,7 +2645,6 @@
    //make sure that ram was billed to alice, not to eosio.ram
    BOOST_REQUIRE_EQUAL( true, alice_ram_usage < rlm.get_account_ram_usage(N(alice1111111)) );
    BOOST_REQUIRE_EQUAL( eosioram_ram_usage, rlm.get_account_ram_usage(N(eosio.ram)) );
->>>>>>> e96f8011
 
 } FC_LOG_AND_RETHROW()
 
