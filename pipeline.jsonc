{
    "eosio-dot-contracts":
    {
        "pipeline-branch": "master",
        "dependencies": // dependencies to pull for a build of contracts, by branch, tag, or commit hash
        {
<<<<<<< HEAD
            "eosio": "d5c7ee2e52e448abc0f0e854b31b177d427f6bce", // eventually update to release/2.0.x
            "eosio.cdt": "72cbc2b6cb045d744d241d53a78467d5b65b9191" // eventually update to release/1.7.x
=======
            "eosio": "89166b5a314fa2bcda664329efcc13f505bd8eac", // eventually update to release/2.0.x
            "eosio.cdt": "0e9b9b0ca5244d0caae4ea1c23ebcd3e7c7398fc" // eventually update to release/1.7.x
>>>>>>> 5986058f
        }
    }
}<|MERGE_RESOLUTION|>--- conflicted
+++ resolved
@@ -4,13 +4,8 @@
         "pipeline-branch": "master",
         "dependencies": // dependencies to pull for a build of contracts, by branch, tag, or commit hash
         {
-<<<<<<< HEAD
-            "eosio": "d5c7ee2e52e448abc0f0e854b31b177d427f6bce", // eventually update to release/2.0.x
+            "eosio": "89166b5a314fa2bcda664329efcc13f505bd8eac", // eventually update to release/2.0.x
             "eosio.cdt": "72cbc2b6cb045d744d241d53a78467d5b65b9191" // eventually update to release/1.7.x
-=======
-            "eosio": "89166b5a314fa2bcda664329efcc13f505bd8eac", // eventually update to release/2.0.x
-            "eosio.cdt": "0e9b9b0ca5244d0caae4ea1c23ebcd3e7c7398fc" // eventually update to release/1.7.x
->>>>>>> 5986058f
         }
     }
 }