--- conflicted
+++ resolved
@@ -175,11 +175,7 @@
       }
 
       boost::container::flat_map<account_name, pair<double, bool /*new*/> > producer_deltas;
-<<<<<<< HEAD
-      if( voter->last_vote_weight > 0 ) {
-=======
       if ( voter->last_vote_weight > 0 ) {
->>>>>>> a356e591
          if( voter->proxy ) {
             auto old_proxy = _voters.find( voter->proxy );
             eosio_assert( old_proxy != _voters.end(), "old proxy not found" ); //data corruption
@@ -275,13 +271,8 @@
          new_weight += voter.proxied_vote_weight;
       }
 
-<<<<<<< HEAD
-#warning come up with a better way to detect change, such as delta voter.staked and/or delta time
-      if( new_weight != voter.last_vote_weight ) {
-=======
       /// don't propagate small changes (1 ~= epsilon)
       if ( fabs( new_weight - voter.last_vote_weight ) > 1 )  {
->>>>>>> a356e591
          if ( voter.proxy ) {
             auto& proxy = _voters.get( voter.proxy, "proxy not found" ); //data corruption
             _voters.modify( proxy, 0, [&]( auto& p ) {
