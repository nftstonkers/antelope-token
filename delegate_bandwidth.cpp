--- conflicted
+++ resolved
@@ -329,13 +329,8 @@
 
          auto transfer_amount = net_balance + cpu_balance;
          if ( asset(0) < transfer_amount ) {
-<<<<<<< HEAD
-            INLINE_ACTION_SENDER(eosio::token, transfer)( N(eosio.token), {from,N(active)},
+            INLINE_ACTION_SENDER(eosio::token, transfer)( N(eosio.token), {source_stake_from, N(active)},
                { source_stake_from, N(eosio.stake), asset(transfer_amount), std::string("stake bandwidth") } );
-=======
-            INLINE_ACTION_SENDER(eosio::token, transfer)( N(eosio.token), {source_stake_from, N(active)},
-               { source_stake_from, N(eosio), asset(transfer_amount), std::string("stake bandwidth") } );
->>>>>>> 98014103
          }
       }
 
