--- conflicted
+++ resolved
@@ -30,18 +30,12 @@
    check( proptable.find( _proposal_name.value ) == proptable.end(), "proposal with the same name exists" );
 
    auto packed_requested = pack(_requested);
-<<<<<<< HEAD
-   auto res = check_transaction_authorization( trx_pos, size,
-                                               (const char*)0, 0,
-                                               packed_requested.data(), packed_requested.size());
-=======
    // TODO: Remove internal_use_do_not_use namespace after minimum eosio.cdt dependency becomes 1.7.x
-   auto res =  internal_use_do_not_use::check_transaction_authorization( 
+   auto res =  internal_use_do_not_use::check_transaction_authorization(
                   trx_pos, size,
                   (const char*)0, 0,
                   packed_requested.data(), packed_requested.size()
                );
->>>>>>> bde67ac8
 
    check( res > 0, "transaction authorization failed" );
 
@@ -181,18 +175,12 @@
       old_apptable.erase(apps);
    }
    auto packed_provided_approvals = pack(approvals);
-<<<<<<< HEAD
-   auto res = check_transaction_authorization( prop.packed_transaction.data(), prop.packed_transaction.size(),
-                                               (const char*)0, 0,
-                                               packed_provided_approvals.data(), packed_provided_approvals.size());
-=======
    // TODO: Remove internal_use_do_not_use namespace after minimum eosio.cdt dependency becomes 1.7.x
    auto res =  internal_use_do_not_use::check_transaction_authorization(
                   prop.packed_transaction.data(), prop.packed_transaction.size(),
                   (const char*)0, 0,
                   packed_provided_approvals.data(), packed_provided_approvals.size()
                );
->>>>>>> bde67ac8
 
    check( res > 0, "transaction authorization failed" );
 
